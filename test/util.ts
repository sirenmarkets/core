import {
  PriceOracleContract,
  PriceOracleInstance,
  SimpleTokenInstance,
  SimpleTokenContract,
  SeriesControllerContract,
  SeriesVaultContract,
  ERC1155ControllerContract,
  AmmDataProviderContract,
  BlackScholesContract,
  MockPriceOracleContract,
  ProxyContract,
  AmmFactoryContract,
  MinterAmmContract,
  ERC1155ControllerInstance,
  SirenExchangeContract,
} from "../typechain"
import { artifacts, assert, ethers } from "hardhat"
import { time, expectEvent, BN } from "@openzeppelin/test-helpers"

import UniswapV2Factory from "@uniswap/v2-core/build/UniswapV2Factory.json"
import UniswapV2Router from "@uniswap/v2-periphery/build/UniswapV2Router02.json"
import IUniswapV2Pair from "@uniswap/v2-core/build/IUniswapV2Pair.json"

// these are the deterministic accounts given to use by the Hardhat network. They are
// deterministic because Hardhat always uses the account mnemonic:
// "test test test test test test test test test test test junk"
const aliceAccount = "0x70997970C51812dc3A010C7d01b50e0d17dc79C8"
const bobAccount = "0x3C44CdDdB6a900fa2b585dd299e03d12FA4293BC"

const PriceOracle: PriceOracleContract = artifacts.require("PriceOracle")

const SeriesController: SeriesControllerContract =
  artifacts.require("SeriesController")
const SeriesVault: SeriesVaultContract = artifacts.require("SeriesVault")
const ERC1155Controller: ERC1155ControllerContract =
  artifacts.require("ERC1155Controller")
const MockPriceOracle: MockPriceOracleContract =
  artifacts.require("MockPriceOracle")
const Proxy: ProxyContract = artifacts.require("Proxy")
const SimpleToken: SimpleTokenContract = artifacts.require("SimpleToken")

const AmmFactory: AmmFactoryContract = artifacts.require("AmmFactory")
const SirenExchange: SirenExchangeContract = artifacts.require("SirenExchange")
const MinterAmm: MinterAmmContract = artifacts.require("MinterAmm")
const AmmDataProvider: AmmDataProviderContract =
  artifacts.require("AmmDataProvider")

const BlackScholes: BlackScholesContract = artifacts.require("BlackScholes")

const FEE_RECEIVER_ADDRESS = "0x000000000000000000000000000000000000dEaD"
const ONE_DAY_DURATION = 24 * 60 * 60
export const ONE_WEEK_DURATION = 7 * ONE_DAY_DURATION

export async function setupPriceOracle(
  underlyingAddress: string,
  priceAddress: string,
  mockOracleAddress: string,
): Promise<PriceOracleInstance> {
  const deployedPriceOracle: PriceOracleInstance = await PriceOracle.new()

  await deployedPriceOracle.initialize(ONE_WEEK_DURATION)

  await deployedPriceOracle.addTokenPair(
    underlyingAddress,
    priceAddress,
    mockOracleAddress,
  )
  return deployedPriceOracle
}

export async function checkBalances(
  deployedERC1155Controller: ERC1155ControllerInstance,
  account: string,
  accountName: string,
  collateralToken: SimpleTokenInstance,
  bTokenIndex: number | BN | string,
  wTokenIndex: number | BN | string,
  lpToken: SimpleTokenInstance,
  collateralBalance: number,
  bBalance: number,
  wBalance: number,
  lpBalance: number,
) {
  assertBNEq(
    await collateralToken.balanceOf.call(account),
    collateralBalance,
    `${accountName} should have correct collateralToken balance`,
  )

  assertBNEq(
    await deployedERC1155Controller.balanceOf.call(account, bTokenIndex),
    bBalance,
    `${accountName} should have correct bToken balance`,
  )

  assertBNEq(
    await deployedERC1155Controller.balanceOf.call(account, wTokenIndex),
    wBalance,
    `${accountName} should have correct wToken balance`,
  )

  assertBNEq(
    await lpToken.balanceOf.call(account),
    lpBalance,
    `${accountName} should have correct lpToken balance`,
  )
}

// Given a block timestamp in units of seconds, return the nearest timestamp
// in the future which is for Friday 8am UTC.
// This is used in SeriesController.createSeries, because expiration dates must
// always be aligned to Friday 8am UTC
export function getNextFriday8amUTCTimestamp(timestamp: number): number {
  const timestampMillis = timestamp * 1000
  let nextFriday8am = new Date(timestampMillis)
  nextFriday8am.setUTCHours(8, 0, 0, 0)

  // if the following is true, then it means timestamp is on a Friday
  // but sometime after 8am UTC, and so in order to get the nearest _future_
  // Friday for timestamp we must bump the day up by one (to Saturday).
  // This ensures the while loop down below will set nextFriday8am to
  // the nearest future Friday 8am
  if (new Date(timestampMillis) > nextFriday8am) {
    nextFriday8am = new Date(nextFriday8am.getTime() + ONE_DAY_DURATION * 1000)
  }

  // advance the date by 1 day until we've reached the nearest next Friday
  while (nextFriday8am.getDay() != 5) {
    nextFriday8am = new Date(nextFriday8am.getTime() + ONE_DAY_DURATION * 1000)
  }

  assert(
    nextFriday8am.getUTCDay() === 5 &&
      nextFriday8am.getUTCHours() === 8 &&
      nextFriday8am.getUTCMinutes() === 0 &&
      nextFriday8am.getUTCSeconds() === 0 &&
      nextFriday8am.getUTCMilliseconds() === 0,
  )

  return Math.floor(nextFriday8am.getTime() / 1000)
}

// helper function to simplify converting expected and actual values
// to a String for simple comparison.
// If we didn't have this function, we'd have lots of duplicated
// `assert.equal(bnPromiseExpected.toString(), actual.toString(), msg)
export function assertBNEq(
  bnPromiseExpected: string | BN | number,
  actual: number | BN | string,
  msg?: string,
) {
  const expectedString = bnPromiseExpected.toString()
  const actualString = actual.toString()

  msg = msg || `expected: ${expectedString}, actual: ${actualString}`
  assert.equal(expectedString, actualString, msg)
}

// helper function to simplify converting expected and actual values
// to a String for simple comparison with some error tolerance.
// We allow for error because some of our tests check for values that
// change according to time, and we need to account for this
export function assertBNEqWithTolerance(
  bnPromiseExpected: string | BN | number,
  actual: number | BN | string,
  tolerance: number,
  msg?: string,
) {
  const expectedNumber = parseInt(bnPromiseExpected.toString())
  const actualNumber = parseInt(actual.toString())

  msg = msg || `expected: ${expectedNumber}, actual: ${actualNumber}`
  assert.isBelow(actualNumber, expectedNumber + tolerance, msg)
  assert.isAbove(actualNumber, expectedNumber - tolerance, msg)
}

// get the number of seconds past epoch start time
export async function now(): Promise<number> {
  return Number(await time.latest())
}

export function printGasLog(opName: string, gasUsed: number): void {
  var formatted = gasUsed.toLocaleString("en-US", {
    minimumFractionDigits: 0,
  })

  console.log(`${opName}:`.padEnd(50, " "), formatted)
}

// returns a string corresponding to the series' name (e.g. WBTC.USDC.20210208.C.15000.WBTC)
export async function getSeriesName(
  underlyingToken: SimpleTokenInstance,
  priceToken: SimpleTokenInstance,
  collateralToken: SimpleTokenInstance,
  strikePrice: number,
  expirationDate: number,
  isPutOption: boolean,
): Promise<string> {
  const underlyingSymbol = await underlyingToken.symbol()
  const priceSymbol = await priceToken.symbol()
  const jsDate = new Date(expirationDate * 1000)
  const day = jsDate.getUTCDate().toString().padStart(2, "0")
  const month = (jsDate.getUTCMonth() + 1).toString().padStart(2, "0") // in JS Dates month starts at 0 (i.e. January == 0)
  const year = jsDate.getUTCFullYear()
  const optionType = isPutOption ? "P" : "C"
  const strikeStr = Math.floor(strikePrice / 1e8)
  const collateralSymbol = await collateralToken.symbol()

  return `${underlyingSymbol}.${priceSymbol}.${year}${month}${day}.${optionType}.${strikeStr}.${collateralSymbol}`
}

// helper function to search a MinterAmm's series for a particular index
export function indexOf(seriesArr, idx: number): number {
  for (let i = 0; i < seriesArr.length; i++) {
    if (seriesArr[i].toString() == idx.toString()) {
      return i
    }
  }

  return -1
}

// generate a random int 0 - max (exclusive) using the provided random number generator
export function getRandomInt(max, rng): number {
  return Math.floor(rng() * Math.floor(max))
}

// generate a true value 50% of the time, false 50% of the time
export function getRandomBool(rng): boolean {
  return rng() >= 0.5
}

// intialize the SeriesVault, ERC1155Controller, SeriesController, and AmmFactory
export async function setupSingletonTestContracts(
  {
    erc1155URI = "https://erc1155.sirenmarkets.com/v2/{id}.json",
    oraclePrice = 12_000 * 1e8, // 12k,
    feeReceiver = FEE_RECEIVER_ADDRESS,
    exerciseFee = 0,
    closeFee = 0,
    claimFee = 0,
    underlyingToken = null,
    collateralToken = null,
    priceToken = null,
  }: {
    erc1155URI?: string
    oraclePrice?: number
    feeReceiver?: string
    exerciseFee?: number
    closeFee?: number
    claimFee?: number
    underlyingToken?: SimpleTokenInstance
    collateralToken?: SimpleTokenInstance
    priceToken?: SimpleTokenInstance
  } = {
    erc1155URI: "https://erc1155.sirenmarkets.com/v2/{id}.json",
    oraclePrice: 12_000 * 1e8, // 12k,
    feeReceiver: FEE_RECEIVER_ADDRESS,
    exerciseFee: 0,
    closeFee: 0,
    claimFee: 0,
    underlyingToken: null,
    collateralToken: null,
    priceToken: null,
  },
) {
  // These logic contracts are what the proxy contracts will point to
  const seriesControllerLogic = await SeriesController.deployed()
  const seriesVaultLogic = await SeriesVault.deployed()
  const erc1155Logic = await ERC1155Controller.deployed()
  const ammFactoryLogic = await AmmFactory.deployed()
  const ammLogic = await MinterAmm.deployed()
  const erc20Logic = await SimpleToken.deployed()

  if (!underlyingToken) {
    underlyingToken = await SimpleToken.new()
    await underlyingToken.initialize("Wrapped BTC", "WBTC", 8)
  }

  if (!collateralToken) {
    collateralToken = underlyingToken
  }

  if (!priceToken) {
    priceToken = await SimpleToken.new()
    await priceToken.initialize("USD Coin", "USDC", 6)
  }

  const proxyContract = await Proxy.new(seriesControllerLogic.address)
  const deployedSeriesController = await SeriesController.at(
    proxyContract.address,
  )

  // Create a new proxy contract pointing at the series vault logic for testing
  const vaultProxy = await Proxy.new(seriesVaultLogic.address)
  const deployedVault = await SeriesVault.at(vaultProxy.address)

  // Create a new proxy contract pointing at the series vault logic for testing
  const erc1155ControllerProxy = await Proxy.new(erc1155Logic.address)
  const deployedERC1155Controller = await ERC1155Controller.at(
    erc1155ControllerProxy.address,
  )

  // initialize the vault and erc1155 controller
  await deployedVault.__SeriesVault_init(deployedSeriesController.address)
  await deployedERC1155Controller.__ERC1155Controller_init(
    erc1155URI,
    deployedSeriesController.address,
  )

<<<<<<< HEAD
  const deployedAmmDataProvider = await AmmDataProvider.new(
    deployedSeriesController.address,
    deployedERC1155Controller.address,
  )
  const deployedBlackScholes = await BlackScholes.new()

=======
>>>>>>> af91c053
  // create mock price oracle
  const deployedMockPriceOracle = await MockPriceOracle.new(
    await underlyingToken.decimals(),
  )

  await deployedMockPriceOracle.setLatestAnswer(oraclePrice)

  // default to setting the expiration to one week after the next Friday 8am UTC date
  //
  // The reason we bump it ahead 1 week instead of simply using the next Friday is subtle:
  // All over our tests we advance the blocktime to be the exactly 1 week prior to the
  // option expiration so that our time-dependent price calculations will always result
  // in the same values. However this would result in flaky tests if we always used the
  // next Friday 8am and not the week after the next, because our tests will fail when
  // we try to "advance" to 1 week prior to the expiration and that 1 week prior is
  // actually in the past. The call to `time.increaseTo` fails if you give it a time in
  // the past.
  //
  // So the solution is to always bump the expiration day to be 1 week past the next Friday
  // and then we'll never run into this problem
  let expiration: number = getNextFriday8amUTCTimestamp(
    (await now()) + ONE_WEEK_DURATION,
  )

  const deployedPriceOracle = await setupPriceOracle(
    underlyingToken.address,
    priceToken.address,
    deployedMockPriceOracle.address,
  )

  const deployedAmmDataProvider = await AmmDataProvider.new(
    deployedSeriesController.address,
    deployedERC1155Controller.address,
    deployedPriceOracle.address,
  )

  const controllerInitResp =
    await deployedSeriesController.__SeriesController_init(
      deployedPriceOracle.address,
      deployedVault.address,
      deployedERC1155Controller.address,
      {
        feeReceiver: feeReceiver,
        exerciseFeeBasisPoints: exerciseFee,
        closeFeeBasisPoints: closeFee,
        claimFeeBasisPoints: claimFee,
      },
    )

  expectEvent(controllerInitResp, "SeriesControllerInitialized", {
    priceOracle: deployedPriceOracle.address,
    vault: deployedVault.address,
    erc1155Controller: deployedERC1155Controller.address,
    fees: [
      FEE_RECEIVER_ADDRESS,
      exerciseFee.toString(),
      closeFee.toString(),
      claimFee.toString(),
    ],
  })

  // deploy and initialize AmmFactory
  const ammFactoryProxy = await Proxy.new(ammFactoryLogic.address)
  const deployedAmmFactory = await AmmFactory.at(ammFactoryProxy.address)

  await deployedAmmFactory.initialize(
    ammLogic.address,
    erc20Logic.address,
    deployedSeriesController.address,
  )

  return {
    underlyingToken,
    collateralToken,
    priceToken,
    deployedVault,
    deployedERC1155Controller,
    deployedSeriesController,
    deployedPriceOracle,
    deployedMockPriceOracle,
    deployedAmmFactory,
    deployedAmmDataProvider,
    deployedBlackScholes,
    oraclePrice,
    expiration,
    exerciseFee,
    closeFee,
    claimFee,
    erc1155URI,
  }
}

export async function setUpUniswap(
  collateralToken: SimpleTokenInstance,
  deployedERC1155Controller: ERC1155ControllerInstance,
) {
  const SimpleTokenFactory = await ethers.getContractFactory("SimpleToken")

  const userToken = await SimpleTokenFactory.deploy()
  await userToken.deployed()
  await (await userToken.initialize("token A", "TKA", 8)).wait()

  const intermediateToken = await SimpleTokenFactory.deploy()
  await intermediateToken.deployed()
  await (await intermediateToken.initialize("token B", "TKB", 8)).wait()

  const weth = await SimpleTokenFactory.deploy()
  await weth.deployed()
  await (await weth.initialize("Wrapped ETH", "WETH", 18)).wait()

  const [owner] = await ethers.getSigners()

  await userToken.mint(owner.address, 10000000000 * 10)
  await intermediateToken.mint(owner.address, 10000000000 * 10)
  await collateralToken.mint(owner.address, 10000000000 * 10)

  await userToken.mint(aliceAccount, 1000000000 * 10)
  await collateralToken.mint(aliceAccount, 1000000000 * 10)

  const factory = await new ethers.ContractFactory(
    UniswapV2Factory.abi,
    UniswapV2Factory.bytecode,
    owner,
  )
  const uniSwapV2Factory = await factory.deploy(owner.address)

  const router = await new ethers.ContractFactory(
    UniswapV2Router.abi,
    UniswapV2Router.bytecode,
    owner,
  )
  const uniswapV2Router = await router.deploy(
    uniSwapV2Factory.address,
    weth.address,
  )

  await uniSwapV2Factory.createPair(
    intermediateToken.address,
    collateralToken.address,
  )
  const pairAddress = await uniSwapV2Factory.getPair(
    intermediateToken.address,
    collateralToken.address,
  )

  const pair = new ethers.Contract(
    pairAddress,
    JSON.stringify(IUniswapV2Pair.abi),
    owner,
  ).connect(owner)

  await uniSwapV2Factory.createPair(
    userToken.address,
    intermediateToken.address,
  )
  const pairAddress2 = await uniSwapV2Factory.getPair(
    userToken.address,
    intermediateToken.address,
  )
  const pair2 = new ethers.Contract(
    pairAddress2,
    JSON.stringify(IUniswapV2Pair.abi),
    owner,
  ).connect(owner)

  const token0Address = await pair.token0()
  const token0 =
    intermediateToken.address === token0Address
      ? intermediateToken
      : collateralToken
  const token1 =
    intermediateToken.address === token0Address
      ? collateralToken
      : intermediateToken

  const token1Address = await pair2.token1()
  const token2 =
    userToken.address === token1Address ? userToken : intermediateToken
  const token3 =
    userToken.address === token1Address ? intermediateToken : userToken

  var minutesToAdd = 1000000
  var currentDate = new Date()
  let deadline = new Date(currentDate.getTime() + minutesToAdd * 60000)

  await token0.approve(uniswapV2Router.address, 10000)
  await token1.approve(uniswapV2Router.address, 10000)

  await uniswapV2Router.addLiquidity(
    token0.address,
    token1.address,
    10000,
    10000,
    0,
    0,
    owner.address,
    Math.floor(deadline.getTime() / 1000),
  )

  await token2.approve(uniswapV2Router.address, 10000)
  await token3.approve(uniswapV2Router.address, 10000)

  await uniswapV2Router.addLiquidity(
    token2.address,
    token3.address,
    10000,
    10000,
    0,
    0,
    owner.address,
    Math.floor(deadline.getTime() / 1000),
  )

  const uniswapRouterPath = [
    userToken.address,
    intermediateToken.address,
    collateralToken.address,
  ]

  const deployedSirenExchange = await SirenExchange.new(
    deployedERC1155Controller.address,
  )
  const uniswapV2RouterAddress = uniswapV2Router.address

  return {
    uniswapV2RouterAddress,
    deployedSirenExchange,
    uniswapRouterPath,
  }
}

// Create a MinterAmm with the given parameters
export async function setupAmm({
  deployedAmmFactory,
  deployedPriceOracle,
  deployedAmmDataProvider,
  deployedBlackScholes,
  underlyingToken,
  priceToken,
  collateralToken,
  tradeFeeBasisPoints = 0,
}) {
  const createAmmResp = await deployedAmmFactory.createAmm(
    deployedPriceOracle.address,
    deployedAmmDataProvider.address,
    deployedBlackScholes.address,
    underlyingToken.address,
    priceToken.address,
    collateralToken.address,
    tradeFeeBasisPoints,
  )

  const ammEvent = createAmmResp.logs.find((l) => l.event == "AmmCreated")

  // @ts-ignore
  const ammAddress = ammEvent.args.amm

  const deployedAmm = await MinterAmm.at(ammAddress)

  return {
    deployedAmm,
  }
}

// Create a Series with the given parameters
export async function setupSeries({
  deployedSeriesController,
  underlyingToken,
  priceToken,
  collateralToken,
  expiration,
  restrictedMinters = [aliceAccount, bobAccount],
  isPutOption = false,
  strikePrice = (10_000e8).toString(),
}) {
  const createSeriesResp = await deployedSeriesController.createSeries(
    {
      underlyingToken: underlyingToken.address,
      priceToken: priceToken.address,
      collateralToken: collateralToken.address,
    },
    [strikePrice],
    [expiration],
    restrictedMinters,
    isPutOption,
  )

  const seriesEvent = createSeriesResp.logs.find(
    (l) => l.event == "SeriesCreated",
  )
  // @ts-ignore
  const seriesId = seriesEvent.args.seriesId

  return {
    seriesId,
    strikePrice,
    isPutOption,
    restrictedMinters,
  }
}

// Create all necessary contracts required for the Siren protocol, and also
// create a Series.
// This should be used heavily in our tests' 'beforeEach's wherever necessary
export async function setupAllTestContracts(
  {
    oraclePrice = 12_000 * 1e8, // 12k,
    feeReceiver = FEE_RECEIVER_ADDRESS,
    exerciseFee = 0,
    closeFee = 0,
    claimFee = 0,
    tradeFeeBasisPoints = 0,
    restrictedMinters = [aliceAccount, bobAccount],
    isPutOption = false,
    strikePrice = (10_000e8).toString(),
    skipCreateSeries = false,
  }: {
    oraclePrice?: number
    feeReceiver?: string
    exerciseFee?: number
    closeFee?: number
    claimFee?: number
    tradeFeeBasisPoints?: number
    restrictedMinters?: string[]
    isPutOption?: boolean
    strikePrice?: string
    skipCreateSeries?: boolean
  } = {
    oraclePrice: 12_000 * 1e8, // 12k,
    feeReceiver: FEE_RECEIVER_ADDRESS,
    exerciseFee: 0,
    closeFee: 0,
    claimFee: 0,
    tradeFeeBasisPoints: 0,
    restrictedMinters: [aliceAccount, bobAccount],
    isPutOption: false,
    strikePrice: (10_000e8).toString(),
    skipCreateSeries: false,
  },
) {
  let {
    underlyingToken,
    collateralToken,
    priceToken,
    deployedVault,
    deployedERC1155Controller,
    deployedSeriesController,
    deployedPriceOracle,
    deployedMockPriceOracle,
    deployedAmmFactory,
    deployedAmmDataProvider,
    deployedBlackScholes,
    expiration,
    erc1155URI,
  } = await setupSingletonTestContracts({
    feeReceiver,
    closeFee,
    exerciseFee,
    claimFee,
    oraclePrice,
  })

  // if the Series is to be for Puts, we need to re-assign the collateral
  // token because in setupSingletonTestContracts it assumes a Call option
  // (i.e collateralToken == underlyingToken, which is not true for Puts)
  if (isPutOption) {
    collateralToken = priceToken
  }

  const { deployedAmm } = await setupAmm({
    deployedAmmFactory,
    deployedPriceOracle,
    deployedAmmDataProvider,
    deployedBlackScholes,
    underlyingToken,
    priceToken,
    collateralToken,
    tradeFeeBasisPoints,
  })

  // TODO go through the SeriesController tests and explicitly pass in
  // "[aliceAccount, bobAccount]" for restrictedMinters so we can make
  // restrictedMinters optional in this function, and if it's not passed in
  // we simply add the deployedAmm address. This is better because it aligns
  // with how things are setup in production
  restrictedMinters.push(deployedAmm.address)

  let seriesId: string
  if (!skipCreateSeries) {
    ;({ seriesId } = await setupSeries({
      deployedSeriesController,
      underlyingToken,
      priceToken,
      collateralToken,
      expiration,
      restrictedMinters,
      strikePrice,
      isPutOption,
    }))
  }

  return {
    underlyingToken,
    collateralToken,
    priceToken,
    deployedVault,
    deployedERC1155Controller,
    deployedSeriesController,
    deployedPriceOracle,
    deployedMockPriceOracle,
    deployedAmmFactory,
    deployedAmmDataProvider,
    deployedBlackScholes,
    deployedAmm,
    oraclePrice,
    expiration,
    seriesId,
    strikePrice,
    isPutOption,
    exerciseFee,
    closeFee,
    claimFee,
    erc1155URI,
    restrictedMinters,
  }
}<|MERGE_RESOLUTION|>--- conflicted
+++ resolved
@@ -309,15 +309,6 @@
     deployedSeriesController.address,
   )
 
-<<<<<<< HEAD
-  const deployedAmmDataProvider = await AmmDataProvider.new(
-    deployedSeriesController.address,
-    deployedERC1155Controller.address,
-  )
-  const deployedBlackScholes = await BlackScholes.new()
-
-=======
->>>>>>> af91c053
   // create mock price oracle
   const deployedMockPriceOracle = await MockPriceOracle.new(
     await underlyingToken.decimals(),
