--- conflicted
+++ resolved
@@ -298,10 +298,7 @@
             strikePrecise,
             ratePrecise
         );
-<<<<<<< HEAD
-
-=======
->>>>>>> e51b0324
+
         (call, put) = _optionPrices(
             tAnnualised,
             spotPrecise,
