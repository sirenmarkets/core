--- conflicted
+++ resolved
@@ -36,14 +36,7 @@
         address ammAddress,
         uint256 collateralTokenBalance,
         uint256 bTokenPrice
-<<<<<<< HEAD
     ) public view returns (uint256, uint256) {
-        uint256 bTokenIndex = SeriesLibrary.bTokenIndex(seriesId);
-        uint256 wTokenIndex = SeriesLibrary.wTokenIndex(seriesId);
-
-=======
-    ) public view override returns (uint256, uint256) {
->>>>>>> 43af6b06
         // Get residual balances
         uint256 bTokenBalance = refs.erc1155Controller.balanceOf(
             ammAddress,
@@ -72,9 +65,9 @@
             // TODO: this logic causes the underlying price to be fetched twice from the oracle. Can be optimized.
             lockedUnderlyingValue =
                 (lockedUnderlyingValue * series.strikePrice) /
-                IPriceOracle(priceOracle).getCurrentPrice(
-                    seriesController.underlyingToken(seriesId),
-                    seriesController.priceToken(seriesId)
+                IPriceOracle(refs.priceOracle).getCurrentPrice(
+                    refs.seriesController.underlyingToken(seriesId),
+                    refs.seriesController.priceToken(seriesId)
                 );
         }
 
@@ -401,22 +394,12 @@
     /// representing the price as a fraction of 1 collateral token unit
     /// @dev This function assumes that it will only be called on an OPEN Series; if the
     /// Series is EXPIRED, then the expirationDate - block.timestamp will throw an underflow error
-<<<<<<< HEAD
     function getPriceForExpiredSeries(
         References storage refs,
         uint64 seriesId,
         uint256 volatilityFactor
     ) public view returns (uint256) {
         ISeriesController.Series memory series = refs.seriesController.series(
-=======
-    function getPriceForExpiredSeries(uint64 seriesId, uint256 annualVolatility)
-        public
-        view
-        override
-        returns (uint256)
-    {
-        ISeriesController.Series memory series = seriesController.series(
->>>>>>> 43af6b06
             seriesId
         );
         uint256 underlyingPrice = IPriceOracle(refs.priceOracle)
@@ -430,7 +413,7 @@
                 refs,
                 series,
                 underlyingPrice,
-                annualVolatility
+                volatilityFactor
             );
     }
 
@@ -499,7 +482,6 @@
 
         // First, determine the value of all residual b/wTokens
         for (uint256 i = 0; i < openSeries.length; i++) {
-<<<<<<< HEAD
             info.seriesId = openSeries[i];
             ISeriesController.Series memory series = refs
                 .seriesController
@@ -508,24 +490,10 @@
             uint256 bTokenBalance = refs.erc1155Controller.balanceOf(
                 ammAddress,
                 SeriesLibrary.bTokenIndex(info.seriesId)
-=======
-            uint64 seriesId = openSeries[i];
-            ISeriesController.Series memory series = seriesController.series(
-                seriesId
-            );
-
-            uint256 bTokenBalance = erc1155Controller.balanceOf(
-                ammAddress,
-                SeriesLibrary.bTokenIndex(seriesId)
->>>>>>> 43af6b06
             );
             uint256 wTokenBalance = refs.erc1155Controller.balanceOf(
                 ammAddress,
-<<<<<<< HEAD
                 SeriesLibrary.wTokenIndex(info.seriesId)
-=======
-                SeriesLibrary.wTokenIndex(seriesId)
->>>>>>> 43af6b06
             );
 
             if (
@@ -544,7 +512,7 @@
                 if (series.isPutOption) {
                     lockedUnderlyingValue =
                         (lockedUnderlyingValue * series.strikePrice) /
-                        underlyingPrice;
+                        info.underlyingPrice;
                 }
 
                 uint256 wPrice = lockedUnderlyingValue - bPrice;
