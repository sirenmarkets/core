// SPDX-License-Identifier: GPL-3.0-only

pragma solidity 0.8.0;

import "@openzeppelin/contracts/token/ERC20/IERC20.sol";
import "@openzeppelin/contracts/token/ERC1155/IERC1155.sol";
import "./IAmmDataProvider.sol";
import "./IMinterAmm.sol";
import "../token/IERC20Lib.sol";
import "../series/ISeriesController.sol";
import "../series/IPriceOracle.sol";
import "../series/SeriesLibrary.sol";
import "../libraries/Math.sol";
import "./IBlackScholes.sol";
import "../configuration/IAddressesProvider.sol";
import "./IWTokenVault.sol";

contract AmmDataProvider is IAmmDataProvider {
    ISeriesController public seriesController;
    IERC1155 public erc1155Controller;
    IAddressesProvider public addressesProvider;

    event AmmDataProviderCreated(
        ISeriesController seriesController,
        IERC1155 erc1155Controller,
        IAddressesProvider addressesProvider
    );

    constructor(
        ISeriesController _seriesController,
        IERC1155 _erc1155Controller,
        IAddressesProvider _addressProvider
    ) {
        require(
            address(_addressProvider) != address(0x0),
            "AmmDataProvider: _addressProvider cannot be the 0x0 address"
        );

        require(
            address(_seriesController) != address(0x0),
            "AmmDataProvider: _seriesController cannot be the 0x0 address"
        );
        require(
            address(_erc1155Controller) != address(0x0),
            "AmmDataProvider: _erc1155Controller cannot be the 0x0 address"
        );

        seriesController = _seriesController;
        erc1155Controller = _erc1155Controller;
        addressesProvider = _addressProvider;

        emit AmmDataProviderCreated(
            _seriesController,
            _erc1155Controller,
            _addressProvider
        );
    }

    /// This function determines reserves of a bonding curve for a specific series.
    /// Given price of bToken we determine what is the largest pool we can create such that
    /// the ratio of its reserves satisfy the given bToken price: Rb / Rw = (1 - Pb) / Pb
    function getVirtualReserves(
        uint64 seriesId,
        address ammAddress,
        uint256 collateralTokenBalance,
        uint256 bTokenPrice
    ) public view override returns (uint256, uint256) {
        // Get residual balances
        uint256 bTokenBalance = 0; // no bTokens are allowed in the pool
        uint256 wTokenBalance = erc1155Controller.balanceOf(
            ammAddress,
            SeriesLibrary.wTokenIndex(seriesId)
        );

        ISeriesController.Series memory series = seriesController.series(
            seriesId
        );

        // For put convert token balances into collateral locked in them
        uint256 lockedUnderlyingValue = 1e18;
        if (series.isPutOption) {
            wTokenBalance = seriesController.getCollateralPerOptionToken(
                seriesId,
                wTokenBalance
            );
            // TODO: this logic causes the underlying price to be fetched twice from the oracle. Can be optimized.
            lockedUnderlyingValue =
                (lockedUnderlyingValue * series.strikePrice) /
                IPriceOracle(addressesProvider.getPriceOracle())
                    .getCurrentPrice(
                        seriesController.underlyingToken(seriesId),
                        seriesController.priceToken(seriesId)
                    );
        }

        // Max amount of tokens we can get by adding current balance plus what can be minted from collateral
        uint256 bTokenBalanceMax = bTokenBalance + collateralTokenBalance;
        uint256 wTokenBalanceMax = wTokenBalance + collateralTokenBalance;

        uint256 wTokenPrice = lockedUnderlyingValue - bTokenPrice;

        // Balance on higher reserve side is the sum of what can be minted (collateralTokenBalance)
        // plus existing balance of the token
        uint256 bTokenVirtualBalance;
        uint256 wTokenVirtualBalance;

        if (bTokenPrice <= wTokenPrice) {
            // Rb >= Rw, Pb <= Pw
            bTokenVirtualBalance = bTokenBalanceMax;
            wTokenVirtualBalance =
                (bTokenVirtualBalance * bTokenPrice) /
                wTokenPrice;

            // Sanity check that we don't exceed actual physical balances
            // In case this happens, adjust virtual balances to not exceed maximum
            // available reserves while still preserving correct price
            if (wTokenVirtualBalance > wTokenBalanceMax) {
                wTokenVirtualBalance = wTokenBalanceMax;
                bTokenVirtualBalance =
                    (wTokenVirtualBalance * wTokenPrice) /
                    bTokenPrice;
            }
        } else {
            // if Rb < Rw, Pb > Pw
            wTokenVirtualBalance = wTokenBalanceMax;
            bTokenVirtualBalance =
                (wTokenVirtualBalance * wTokenPrice) /
                bTokenPrice;

            // Sanity check
            if (bTokenVirtualBalance > bTokenBalanceMax) {
                bTokenVirtualBalance = bTokenBalanceMax;
                wTokenVirtualBalance =
                    (bTokenVirtualBalance * bTokenPrice) /
                    wTokenPrice;
            }
        }

        return (bTokenVirtualBalance, wTokenVirtualBalance);
    }

    /// @notice Calculate premium (i.e. the option price) to buy bTokenAmount bTokens for the
    /// given Series
    /// @notice The premium depends on the amount of collateral token in the pool, the reserves
    /// of bToken and wToken in the pool, and the current series price of the underlying
    /// @param seriesId The ID of the Series to buy bToken on
    /// @param ammAddress The AMM whose reserves we'll use
    /// @param bTokenAmount The amount of bToken to buy, which uses the same decimals as
    /// the underlying ERC20 token
    /// @return The amount of collateral token necessary to buy bTokenAmount worth of bTokens
    function bTokenGetCollateralIn(
        uint64 seriesId,
        address ammAddress,
        uint256 bTokenAmount,
        uint256 collateralTokenBalance,
        uint256 bTokenPrice
    ) public view override returns (uint256) {
        // Shortcut for 0 amount
        if (bTokenAmount == 0) return 0;

        bTokenAmount = seriesController.getCollateralPerOptionToken(
            seriesId,
            bTokenAmount
        );

        // For both puts and calls balances are expressed in collateral token
        (uint256 bTokenBalance, uint256 wTokenBalance) = getVirtualReserves(
            seriesId,
            ammAddress,
            collateralTokenBalance,
            bTokenPrice
        );

        uint256 sumBalance = bTokenBalance + wTokenBalance;
        uint256 toSquare;
        if (sumBalance > bTokenAmount) {
            toSquare = sumBalance - bTokenAmount;
        } else {
            toSquare = bTokenAmount - sumBalance;
        }

        // return the collateral amount
        return
            (((Math.sqrt((toSquare**2) + (4 * bTokenAmount * wTokenBalance)) +
                bTokenAmount) - bTokenBalance) - wTokenBalance) / 2;
    }

    /// @dev Calculates the amount of collateral token a seller will receive for selling their option tokens,
    /// taking into account the AMM's level of reserves
    /// @param seriesId The ID of the Series
    /// @param ammAddress The AMM whose reserves we'll use
    /// @param optionTokenAmount The amount of option tokens (either bToken or wToken) to be sold
    /// @param collateralTokenBalance The amount of collateral token held by this AMM
    /// @param bTokenPrice The price of 1 (human readable unit) bToken for this series, in units of collateral token
    /// @param isBToken true if the option token is bToken, and false if it's wToken. Depending on which
    /// of the two it is, the equation for calculating the final collateral token is a little different
    /// @return The amount of collateral token the seller will receive in exchange for their option token
    function optionTokenGetCollateralOut(
        uint64 seriesId,
        address ammAddress,
        uint256 optionTokenAmount,
        uint256 collateralTokenBalance,
        uint256 bTokenPrice,
        bool isBToken
    ) public view override returns (uint256) {
        // Shortcut for 0 amount
        if (optionTokenAmount == 0) return 0;

        optionTokenAmount = seriesController.getCollateralPerOptionToken(
            seriesId,
            optionTokenAmount
        );

        (uint256 bTokenBalance, uint256 wTokenBalance) = getVirtualReserves(
            seriesId,
            ammAddress,
            collateralTokenBalance,
            bTokenPrice
        );

        uint256 balanceFactor;
        if (isBToken) {
            balanceFactor = wTokenBalance;
        } else {
            balanceFactor = bTokenBalance;
        }
        uint256 toSquare = optionTokenAmount + wTokenBalance + bTokenBalance;
        uint256 collateralAmount = (toSquare -
            Math.sqrt(
                (toSquare**2) - (4 * optionTokenAmount * balanceFactor)
            )) / 2;

        return collateralAmount;
    }

    /// @dev Calculate the collateral amount receivable by redeeming the given
    /// Series' bTokens and wToken
    /// @param seriesId The index of the Series
    /// @param wTokenBalance The wToken balance for this Series owned by this AMM
    /// @return The total amount of collateral receivable by redeeming the Series' option tokens
    function getRedeemableCollateral(uint64 seriesId, uint256 wTokenBalance)
        public
        view
        override
        returns (uint256)
    {
        uint256 unredeemedCollateral = 0;
        if (wTokenBalance > 0) {
            (uint256 unclaimedCollateral, ) = seriesController.getClaimAmount(
                seriesId,
                wTokenBalance
            );
            unredeemedCollateral += unclaimedCollateral;
        }

        return unredeemedCollateral;
    }

    /// @notice Calculate the amount of collateral the AMM would received if all of the
    /// expired Series' wTokens and bTokens were to be redeemed for their underlying collateral
    /// value
    /// @return The amount of collateral token the AMM would receive if it were to exercise/claim
    /// all expired bTokens/wTokens
    function getCollateralValueOfAllExpiredOptionTokens(
        uint64[] memory openSeries,
        address ammAddress
    ) public view override returns (uint256) {
        IWTokenVault wTokenVault = IWTokenVault(
            addressesProvider.getWTokenVault()
        );

        uint256 unredeemedCollateral = 0;

        for (uint256 i = 0; i < openSeries.length; i++) {
            uint64 seriesId = openSeries[i];

            if (
                seriesController.state(seriesId) ==
                ISeriesController.SeriesState.EXPIRED
            ) {
                uint256 wTokenIndex = SeriesLibrary.wTokenIndex(seriesId);

                // Get wToken balance excluding locked tokens
                uint256 wTokenBalance = erc1155Controller.balanceOf(
                    ammAddress,
                    wTokenIndex
                ) - wTokenVault.getWTokenBalance(ammAddress, seriesId);

                // calculate the amount of collateral The AMM would receive by
                // redeeming this Series' bTokens and wTokens
                unredeemedCollateral += getRedeemableCollateral(
                    seriesId,
                    wTokenBalance
                );
            }
        }

        return unredeemedCollateral;
    }

    /// @notice Calculate sale value of pro-rata LP b/wTokens in units of collateral token
    function getOptionTokensSaleValue(
        uint256 lpTokenAmount,
        uint256 lpTokenSupply,
        uint64[] memory openSeries,
        address ammAddress,
        uint256 collateralTokenBalance,
        uint256 impliedVolatility
    ) public view override returns (uint256) {
        if (lpTokenAmount == 0) return 0;
        if (lpTokenSupply == 0) return 0;

        IWTokenVault wTokenVault = IWTokenVault(
            addressesProvider.getWTokenVault()
        );

        // Calculate the amount of collateral receivable by redeeming all the expired option tokens
        uint256 expiredOptionTokenCollateral = getCollateralValueOfAllExpiredOptionTokens(
                openSeries,
                ammAddress
            );

        // Calculate amount of collateral left in the pool to sell tokens to
        uint256 totalCollateral = expiredOptionTokenCollateral +
            collateralTokenBalance;

        // Subtract pro-rata collateral amount to be withdrawn
        totalCollateral =
            (totalCollateral * (lpTokenSupply - lpTokenAmount)) /
            lpTokenSupply;

        // Given remaining collateral calculate how much all tokens can be sold for
        uint256 collateralLeft = totalCollateral;
        for (uint256 i = 0; i < openSeries.length; i++) {
            uint64 seriesId = openSeries[i];

            if (
                seriesController.state(seriesId) ==
                ISeriesController.SeriesState.OPEN
            ) {
                // Get wToken balance excluding locked tokens
                uint256 wTokenToSell = ((erc1155Controller.balanceOf(
                    ammAddress,
                    SeriesLibrary.wTokenIndex(seriesId)
                ) - wTokenVault.getWTokenBalance(ammAddress, seriesId)) *
                    lpTokenAmount) / lpTokenSupply;

                uint256 bTokenPrice = getPriceForSeries(
                    seriesId,
                    impliedVolatility
                );

                uint256 collateralAmountW = optionTokenGetCollateralOut(
                    seriesId,
                    ammAddress,
                    wTokenToSell,
                    collateralLeft,
                    bTokenPrice,
                    false
                );
                collateralLeft -= collateralAmountW;
            }
        }

        return totalCollateral - collateralLeft;
    }

    /// @notice Get the bToken price for given Series, in units of the collateral token
    /// and normalized to 1e18. We use a normalization factor of 1e18 because we need
    /// to represent fractional values, yet Solidity does not support floating point numerics.
    /// @notice For example, if this is a WBTC Call option pool and so
    /// the collateral token is WBTC, then a return value of 0.5e18 means X units of bToken
    /// have a price of 0.5 * X units of WBTC. Another example; if this were a WBTC Put
    /// option pool, and so the collateral token is USDC, then a return value of 0.1e18 means
    /// X units of bToken have a price of 0.1 * X * strikePrice units of USDC.
    /// @notice This value will always be between 0 and 1e18, so you can think of it as
    /// representing the price as a fraction of 1 collateral token unit
    /// @dev This function assumes that it will only be called on an OPEN Series; if the
    /// Series is EXPIRED, then the expirationDate - block.timestamp will throw an underflow error
    function getPriceForSeries(uint64 seriesId, uint256 annualVolatility)
        public
        view
        override
        returns (uint256)
    {
        ISeriesController.Series memory series = seriesController.series(
            seriesId
        );
        uint256 underlyingPrice = IPriceOracle(
            addressesProvider.getPriceOracle()
        ).getCurrentPrice(
                seriesController.underlyingToken(seriesId),
                seriesController.priceToken(seriesId)
            );
<<<<<<< HEAD
=======

>>>>>>> 27fd99d3
        return
            getPriceForSeriesInternal(
                series,
                underlyingPrice,
                annualVolatility
            );
    }

    function getPriceForSeriesInternal(
        ISeriesController.Series memory series,
        uint256 underlyingPrice,
        uint256 annualVolatility
    ) private view returns (uint256) {
        // Note! This function assumes the underlyingPrice is a valid series
        // price in units of underlyingToken/priceToken. If the onchain price
        // oracle's value were to drift from the true series price, then the bToken price
        // we calculate here would also drift, and will result in undefined
        // behavior for any functions which call getPriceForSeriesInternal
        (uint256 call, uint256 put) = IBlackScholes(
            addressesProvider.getBlackScholes()
        ).optionPrices(
                series.expirationDate - block.timestamp,
                annualVolatility,
                underlyingPrice,
                series.strikePrice,
                0
            );
        if (series.isPutOption == true) {
            return ((put * 1e18) / underlyingPrice);
        } else {
            return ((call * 1e18) / underlyingPrice);
        }
    }

    /// Get value of all assets in the pool in units of this AMM's collateralToken.
    /// Can specify whether to include the value of expired unclaimed tokens
    function getTotalPoolValue(
        bool includeUnclaimed,
        uint64[] memory openSeries,
        uint256 collateralBalance,
        address ammAddress,
        uint256 impliedVolatility
    ) public view override returns (uint256) {
        // Note! This function assumes the underlyingPrice is a valid series
        // price in units of underlyingToken/priceToken. If the onchain price
        // oracle's value were to drift from the true series price, then the bToken price
        // we calculate here would also drift, and will result in undefined
        // behavior for any functions which call getTotalPoolValue
        uint256 underlyingPrice;
        if (openSeries.length > 0) {
            // we assume the openSeries are all from the same AMM, and thus all its Series
            // use the same underlying and price tokens, so we can arbitrarily choose the first
            // when fetching the necessary token addresses
            underlyingPrice = IPriceOracle(addressesProvider.getPriceOracle())
                .getCurrentPrice(
                    seriesController.underlyingToken(openSeries[0]),
                    seriesController.priceToken(openSeries[0])
                );
        }

        IWTokenVault wTokenVault = IWTokenVault(
            addressesProvider.getWTokenVault()
        );

        // First, determine the value of all residual b/wTokens
        uint256 activeTokensValue = 0;
        uint256 expiredTokensValue = 0;
        for (uint256 i = 0; i < openSeries.length; i++) {
            uint64 seriesId = openSeries[i];
            ISeriesController.Series memory series = seriesController.series(
                seriesId
            );

            // Get wToken balance excluding locked tokens
            uint256 wTokenBalance = erc1155Controller.balanceOf(
                ammAddress,
                SeriesLibrary.wTokenIndex(seriesId)
            ) - wTokenVault.getWTokenBalance(ammAddress, seriesId);

            if (
                seriesController.state(seriesId) ==
                ISeriesController.SeriesState.OPEN
            ) {
                // value all active bTokens and wTokens at current prices
                uint256 bPrice = getPriceForSeriesInternal(
                    series,
                    underlyingPrice,
                    impliedVolatility
                );
                // wPrice = 1 - bPrice
                uint256 lockedUnderlyingValue = 1e18;
                if (series.isPutOption) {
                    lockedUnderlyingValue =
                        (lockedUnderlyingValue * series.strikePrice) /
                        underlyingPrice;
                }

                // uint256 wPrice = lockedUnderlyingValue - bPrice;
                uint256 tokensValueCollateral = seriesController
                    .getCollateralPerUnderlying(
                        seriesId,
                        wTokenBalance * (lockedUnderlyingValue - bPrice),
                        underlyingPrice
                    ) / 1e18;

                activeTokensValue += tokensValueCollateral;
            } else if (
                includeUnclaimed &&
                seriesController.state(seriesId) ==
                ISeriesController.SeriesState.EXPIRED
            ) {
                // Get collateral token locked in the series
                expiredTokensValue += getRedeemableCollateral(
                    seriesId,
                    wTokenBalance
                );
            }
        }

        // Add value of OPEN Series, EXPIRED Series, and collateral token
        return activeTokensValue + expiredTokensValue + collateralBalance;
    }

    // View functions for front-end //

    /// Get value of all assets in the pool in units of this AMM's collateralToken.
    /// Can specify whether to include the value of expired unclaimed tokens
    function getTotalPoolValueView(address ammAddress, bool includeUnclaimed)
        external
        view
        override
        returns (uint256)
    {
        IMinterAmm amm = IMinterAmm(ammAddress);

        return
            getTotalPoolValue(
                includeUnclaimed,
                amm.getAllSeries(),
                amm.collateralBalance(),
                ammAddress,
                amm.getBaselineVolatility()
            );
    }

    /// @notice Calculate premium (i.e. the option price) to buy bTokenAmount bTokens for the
    /// given Series
    /// @notice The premium depends on the amount of collateral token in the pool, the reserves
    /// of bToken and wToken in the pool, and the current series price of the underlying
    /// @param seriesId The ID of the Series to buy bToken on
    /// @param bTokenAmount The amount of bToken to buy, which uses the same decimals as
    /// the underlying ERC20 token
    /// @return The amount of collateral token necessary to buy bTokenAmount worth of bTokens
    /// NOTE: This returns the collateral + fee amount
    function bTokenGetCollateralInView(
        address ammAddress,
        uint64 seriesId,
        uint256 bTokenAmount
    ) external view override returns (uint256) {
        IMinterAmm amm = IMinterAmm(ammAddress);

        uint256 collateralWithoutFees = bTokenGetCollateralIn(
            seriesId,
            ammAddress,
            bTokenAmount,
            amm.collateralBalance(),
            getPriceForSeries(seriesId, amm.getVolatility(seriesId))
        );
        uint256 tradeFee = amm.calculateFees(
            bTokenAmount,
            collateralWithoutFees
        );
        return collateralWithoutFees + tradeFee;
    }

    /// @notice Calculate the amount of collateral token the user will receive for selling
    /// bTokenAmount worth of bToken to the pool. This is the option's sell price
    /// @notice The sell price depends on the amount of collateral token in the pool, the reserves
    /// of bToken and wToken in the pool, and the current series price of the underlying
    /// @param seriesId The ID of the Series to sell bToken on
    /// @param bTokenAmount The amount of bToken to sell, which uses the same decimals as
    /// the underlying ERC20 token
    /// @return The amount of collateral token the user will receive upon selling bTokenAmount of
    /// bTokens to the pool minus any trade fees
    /// NOTE: This returns the collateral - fee amount
    function bTokenGetCollateralOutView(
        address ammAddress,
        uint64 seriesId,
        uint256 bTokenAmount
    ) external view override returns (uint256) {
        IMinterAmm amm = IMinterAmm(ammAddress);

        uint256 collateralWithoutFees = optionTokenGetCollateralOut(
            seriesId,
            ammAddress,
            bTokenAmount,
            amm.collateralBalance(),
            getPriceForSeries(seriesId, amm.getVolatility(seriesId)),
            true
        );

        uint256 tradeFee = amm.calculateFees(
            bTokenAmount,
            collateralWithoutFees
        );
        return collateralWithoutFees - tradeFee;
    }

    /// @notice Calculate amount of collateral in exchange for selling wTokens
    function wTokenGetCollateralOutView(
        address ammAddress,
        uint64 seriesId,
        uint256 wTokenAmount
    ) external view override returns (uint256) {
        IMinterAmm amm = IMinterAmm(ammAddress);

        return
            optionTokenGetCollateralOut(
                seriesId,
                ammAddress,
                wTokenAmount,
                amm.collateralBalance(),
                getPriceForSeries(seriesId, amm.getVolatility(seriesId)),
                false
            );
    }

    /// @notice Calculate the amount of collateral the AMM would received if all of the
    /// expired Series' wTokens and bTokens were to be redeemed for their underlying collateral
    /// value
    /// @return The amount of collateral token the AMM would receive if it were to exercise/claim
    /// all expired bTokens/wTokens
    function getCollateralValueOfAllExpiredOptionTokensView(address ammAddress)
        external
        view
        override
        returns (uint256)
    {
        IMinterAmm amm = IMinterAmm(ammAddress);

        return
            getCollateralValueOfAllExpiredOptionTokens(
                amm.getAllSeries(),
                ammAddress
            );
    }

    /// @notice Calculate sale value of pro-rata LP wTokens in units of collateral token
    function getOptionTokensSaleValueView(
        address ammAddress,
        uint256 lpTokenAmount
    ) external view override returns (uint256) {
        IMinterAmm amm = IMinterAmm(ammAddress);

        uint256 lpTokenSupply = IERC20Lib(address(amm.lpToken())).totalSupply();

        return
            getOptionTokensSaleValue(
                lpTokenAmount,
                lpTokenSupply,
                amm.getAllSeries(),
                ammAddress,
                amm.collateralBalance(),
                amm.getBaselineVolatility()
            );
    }
}<|MERGE_RESOLUTION|>--- conflicted
+++ resolved
@@ -392,10 +392,7 @@
                 seriesController.underlyingToken(seriesId),
                 seriesController.priceToken(seriesId)
             );
-<<<<<<< HEAD
-=======
-
->>>>>>> 27fd99d3
+
         return
             getPriceForSeriesInternal(
                 series,
