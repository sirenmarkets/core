// SPDX-License-Identifier: GPL-3.0-only

pragma solidity 0.8.0;

import "@openzeppelin/contracts-upgradeable/access/OwnableUpgradeable.sol";
import "@openzeppelin/contracts-upgradeable/token/ERC1155/utils/ERC1155HolderUpgradeable.sol";
import "../libraries/Math.sol";
import "../proxy/Proxiable.sol";
import "../proxy/Proxy.sol";
import "./InitializeableAmm.sol";
import "./IAmmDataProvider.sol";
import "./IAddSeriesToAmm.sol";
import "../series/IPriceOracle.sol";
import "../swap/ILight.sol";
import "../token/IERC20Lib.sol";
import "../oz/EnumerableSet.sol";
import "../series/SeriesLibrary.sol";
import "./MinterAmmStorage.sol";
import "../series/IVolatilityOracle.sol";
import "./IBlackScholes.sol";

/// This is an implementation of a minting/redeeming AMM (Automated Market Maker) that trades a list of series with the same
/// collateral token. For example, a single WBTC Call AMM contract can trade all strikes of WBTC calls using
/// WBTC as the collateral, and a single WBTC Put AMM contract can trade all strikes of WBTC puts, using
/// USDC as the collateral.
///
/// Each AMM uses a triplet of ERC20 tokens to define the option asset whose price determines the option's value
/// (the underlyingToken), the token used to denominate the strike price (the priceToken) and the token used
/// as collateral writing the option (the collateralToken). The collateralToken also determines the units used
/// in pricing the option's premiums.
///
/// It uses an on-chain Black-Scholes approximation to calculate the price of a single option (which we represent by an
/// ERC1155 token we call "bToken"). The Black-Scholes approximation uses an on-chain oracle price feed to get the
/// current series price of the underlying asset. By using an on-chain oracle the AMM's bonding curve is aware of the
/// time-dependent nature of options pricing (a.k.a. theta-decay), and can price options better than a naive constant
/// product bonding curve such as Uniswap.
///
/// In addition, it uses a novel "mint aware bonding curve" to allow for infinite depth when buying options. A user
/// pays for options in units of the AMM's collateral token, and the AMM uses this collateral to mint additional bTokens
/// to satisfy the user's trade size
///
/// External users can buy bTokens with collateral (wToken trading is disabled in this version).
/// When they do this, the AMM will mint new bTokens and wTokens, sell the wToken to the AMM for more bToken,
/// and transfer the bToken to the user.
///
/// External users can sell bTokens for collateral. When they do this, the AMM will sell a partial amount of assets
/// to get a 50/50 split between bTokens and wTokens, then redeem them for collateral and transfer the collateral back to
/// the user.
///
/// If fees are enabled (3 params are configured: trade fee, max fee, and fee destination) a trade fee will be collected and
/// sent to an external acct.  Fee calculations mimic the Deribit fee schedule (see https://www.deribit.com/pages/information/fees for
/// their explanation with examples of BTC/ETH options). Each buy/sell has a trade fee percentage
/// based on the number of underlying option contracts (bToken amt) priced in the collateral token.
/// Additionally, there is a max fee percentage based on the option value being bought or sold (collateral paid or received).
/// The lower of the 2 fees calculated will be used.  Fees are paid out on each buy or sell of bTokens to a configured address.
///
/// Fee Example: If trade fee is 3 basis points and max fee is 1250 basis points and a buy of bTokens is priced at 0.0001 collateral
/// tokens, the fee will be 0.0000125 collateral tokens (using the max fee). If the option prices are much higher then 0.0003
/// of collateral would be the fee for each bToken.
///
/// LPs can provide collateral for liquidity. All collateral will be used to mint bTokens/wTokens for each trade.
/// They will be given a corresponding amount of lpTokens to track ownership. The amount of lpTokens is calculated based on
/// total pool value which includes collateral token, active b/wTokens and expired/unclaimed b/wTokens
///
/// LPs can withdraw collateral from liquidity. When withdrawing user can specify if they want their pro-rata b/wTokens
/// to be automatically sold to the pool for collateral. If the chose not to sell then they get pro-rata of all tokens
/// in the pool (collateral, bToken, wToken). If they chose to sell then their bTokens and wTokens will be sold
/// to the pool for collateral incurring slippage.
///
/// All expired unclaimed wTokens are automatically claimed on each deposit or withdrawal
///
/// All conversions between bToken and wToken in the AMM will generate fees that will be send to the protocol fees pool
/// (disabled in this version)
contract MinterAmm is
    InitializeableAmm,
    ERC1155HolderUpgradeable,
    IAddSeriesToAmm,
    OwnableUpgradeable,
    Proxiable,
    MinterAmmStorageV2
{
    /// @dev NOTE: No local variables should be added here.  Instead see MinterAmmStorageV*.sol

    /// Use safe ERC20 functions for any token transfers since people don't follow the ERC20 standard */
    using SafeERC20 for IERC20;
    using SafeERC20 for ISimpleToken;

    using EnumerableSet for EnumerableSet.UintSet;

    /// Emitted when the amm is created
    event AMMInitialized(
        ISimpleToken lpToken,
        address sirenPriceOracle,
        address controller
    );

    /// Emitted when an LP deposits collateral
    event LpTokensMinted(
        address minter,
        uint256 collateralAdded,
        uint256 lpTokensMinted
    );

    /// Emitted when an LP withdraws collateral
    event LpTokensBurned(
        address redeemer,
        uint256 collateralRemoved,
        uint256 lpTokensBurned
    );

    /// Emitted when a user buys bTokens from the AMM
    event BTokensBought(
        address buyer,
        uint64 seriesId,
        uint256 bTokensBought,
        uint256 collateralPaid
    );

    /// Emitted when a user sells bTokens to the AMM
    event BTokensSold(
        address seller,
        uint64 seriesId,
        uint256 bTokensSold,
        uint256 collateralPaid
    );

    /// Emitted when a user sells wTokens to the AMM
    event WTokensSold(
        address seller,
        uint64 seriesId,
        uint256 wTokensSold,
        uint256 collateralPaid
    );

    /// Emitted when the owner updates volatilityFactor
    /// TODO: update this to emmit the series id and the volatility
    event VolatilityFactorUpdated(uint256 newVolatilityFactor);

    /// Emitted when a new sirenPriceOracle gets set on an upgraded AMM
    event NewSirenPriceOracle(address newSirenPriceOracle);

    /// Emitted when a new ammDataProviders gets set on an upgraded AMM
    event NewAmmDataProvider(address newAmmDataProvider);

    /// @notice Emitted when an expired series has been removed
    event SeriesEvicted(uint64 seriesId);

    /// Emitted when the owner updates fee params
    event TradeFeesUpdated(
        uint16 newTradeFeeBasisPoints,
        uint16 newMaxOptionFeeBasisPoints,
        address newFeeDestinationAddress
    );

    // Emitted when fees are paid
    event TradeFeesPaid(address indexed feePaidTo, uint256 feeAmount);

    // Emitted when owner updates
    event NewLightAirswapAddress(address newLightAirswapAddress);

    // Error codes. We only use error code because we need to reduce the size of this contract's deployed
    // bytecode in order for it to be deployable

    // E02: Invalid _sirenPriceOracle
    // E03: Invalid _underlyingToken
    // E04: Invalid _priceToken
    // E05: Invalid _collateralToken
    // E06: _underlyingToken cannot equal _priceToken
    // E07: Invalid _tokenImplementation
    // E08: Contract can only be initialized once
    // E09: VolatilityFactor is too low
    // E10: Invalid _newImplementation
    // E11: Can only be called by SeriesController
    // E12: withdrawCapital: collateralMinimum must be set
    // E13: Series does not exist on this AMM
    // E14: Invalid _newAmmDataProvider
    // E15: Invalid _ammDataProvider
    // E16: Invalid lightAirswapAddress

    /// @dev Require minimum trade size to prevent precision errors at low values
    modifier minTradeSize(uint256 tradeSize) {
        require(
            tradeSize >= MINIMUM_TRADE_SIZE,
            "Buy/Sell amount below min size"
        );
        _;
    }

    /// @dev Prevents a contract from calling itself, directly or indirectly.
    /// Calling a `nonReentrant` function from another `nonReentrant`
    /// function is not supported. It is possible to prevent this from happening
    /// by making the `nonReentrant` function external, and make it call a
    /// `private` function that does the actual work.
    modifier nonReentrant() {
        // On the first call to nonReentrant, _notEntered will be true
        require(_status != _ENTERED, "ReentrancyGuard: reentrant call");

        // Any calls to nonReentrant after this point will fail
        _status = _ENTERED;

        _;

        // By storing the original value once again, a refund is triggered (see
        // https://eips.ethereum.org/EIPS/eip-2200)
        _status = _NOT_ENTERED;
    }

    /// Initialize the contract, and create an lpToken to track ownership
    function initialize(
        ISeriesController _seriesController,
        address _sirenPriceOracle,
        address _ammDataProvider,
        IAddressesProvider _addressesProvider,
        IERC20 _underlyingToken,
        IERC20 _priceToken,
        IERC20 _collateralToken,
        address _tokenImplementation,
        uint16 _tradeFeeBasisPoints
    ) public override {
        require(address(_sirenPriceOracle) != address(0x0), "E02");
        require(_ammDataProvider != address(0x0), "E15");
        require(address(_underlyingToken) != address(0x0), "E03");
        require(address(_priceToken) != address(0x0), "E04");
        require(address(_collateralToken) != address(0x0), "E05");
        require(address(_underlyingToken) != address(_priceToken), "E06");
        require(_tokenImplementation != address(0x0), "E07");

        // Enforce initialization can only happen once
        require(!initialized, "E08");
        initialized = true;

        // Save off state variables
        seriesController = _seriesController;
        addressesProvider = _addressesProvider;
        ammDataProvider = _ammDataProvider;
        erc1155Controller = IERC1155(_seriesController.erc1155Controller());

        // Approve seriesController to move tokens
        erc1155Controller.setApprovalForAll(address(seriesController), true);

        sirenPriceOracle = _sirenPriceOracle;
        tradeFeeBasisPoints = _tradeFeeBasisPoints;

        // Save off series tokens
        underlyingToken = _underlyingToken;
        priceToken = _priceToken;
        collateralToken = _collateralToken;

        // Create the lpToken and initialize it
        Proxy lpTokenProxy = new Proxy(_tokenImplementation);
        lpToken = ISimpleToken(address(lpTokenProxy));

        // AMM name will be <underlying>-<price>-<collateral>, e.g. WBTC-USDC-WBTC for a WBTC Call AMM
        string memory ammName = string(
            abi.encodePacked(
                IERC20Lib(address(underlyingToken)).symbol(),
                "-",
                IERC20Lib(address(priceToken)).symbol(),
                "-",
                IERC20Lib(address(collateralToken)).symbol()
            )
        );
        string memory lpTokenName = string(abi.encodePacked("LP-", ammName));
        lpToken.initialize(
            lpTokenName,
            lpTokenName,
            IERC20Lib(address(collateralToken)).decimals()
        );

        __Ownable_init();

        emit AMMInitialized(
            lpToken,
            _sirenPriceOracle,
            address(_seriesController)
        );
    }

    /// The owner can set the volatility factor used to price the options
    function getVolatility(uint64 _seriesId) public view returns (uint256) {
        return
            uint256(
                IVolatilityOracle(addressesProvider.getVolatilityOracle())
                    .annualizedVol(
                        address(underlyingToken),
                        address(priceToken)
                    )
            );
    }

    /// Each time a trade happens we update the volatility
    function updateVolatility(
        uint64 _seriesId,
        int256 priceImpact,
        uint256 currentIV,
        uint256 vega
    ) internal returns (uint256) {
        uint256 newIV = (currentIV + uint256(priceImpact) / vega);
        if (newIV > 4e8) {
            newIV = 4e8;
        } else if (newIV < 5e7) {
            newIV = 5e7;
        }
        seriesVolatilities[_seriesId] = newIV;
    }

    /// The owner can set the trade fee params - if any are set to 0/0x0 then trade fees are disabled
    function setTradingFeeParams(
        uint16 _tradeFeeBasisPoints,
        uint16 _maxOptionFeeBasisPoints,
        address _feeDestinationAddress
    ) public onlyOwner {
        tradeFeeBasisPoints = _tradeFeeBasisPoints;
        maxOptionFeeBasisPoints = _maxOptionFeeBasisPoints;
        feeDestinationAddress = _feeDestinationAddress;
        emit TradeFeesUpdated(
            tradeFeeBasisPoints,
            maxOptionFeeBasisPoints,
            feeDestinationAddress
        );
    }

    /// @notice update the logic contract for this proxy contract
    /// @param _newImplementation the address of the new MinterAmm implementation
    /// @dev only the admin address may call this function
    function updateImplementation(address _newImplementation)
        external
        onlyOwner
    {
        require(_newImplementation != address(0x0), "E10");

        _updateCodeAddress(_newImplementation);
    }

    /// @notice update the AmmDataProvider used by this AMM
    /// @param _newAmmDataProvider the address of the new AmmDataProvider contract
    /// @dev only the admin address may call this function
    function updateAmmDataProvider(address _newAmmDataProvider)
        external
        onlyOwner
    {
        require(_newAmmDataProvider != address(0x0), "E14");

        ammDataProvider = _newAmmDataProvider;

        emit NewAmmDataProvider(_newAmmDataProvider);
    }

    /// @notice update the address for the airswap lib used for direct buys
    /// @param _lightAirswapAddress the new address to use
    /// @dev only the admin address may call this function
    /// @dev setting the address to 0x0 will disable this functionality
    function updateLightAirswapAddress(address _lightAirswapAddress)
        external
        onlyOwner
    {
        lightAirswapAddress = _lightAirswapAddress;

        emit NewLightAirswapAddress(_lightAirswapAddress);
    }

    /// LP allows collateral to be used to mint new options
    /// bTokens and wTokens will be held in this contract and can be traded back and forth.
    /// The amount of lpTokens is calculated based on total pool value
    function provideCapital(uint256 collateralAmount, uint256 lpTokenMinimum)
        external
        nonReentrant
    {
        // Move collateral into this contract
        collateralToken.safeTransferFrom(
            msg.sender,
            address(this),
            collateralAmount
        );

        // If first LP, mint options, mint LP tokens, and send back any redemption amount
        if (IERC20Lib(address(lpToken)).totalSupply() == 0) {
            // Mint lp tokens to the user
            lpToken.mint(msg.sender, collateralAmount);

            // Emit event
            LpTokensMinted(msg.sender, collateralAmount, collateralAmount);

            // Bail out after initial tokens are minted - nothing else to do
            return;
        }

        // At any given moment the AMM can have the following reserves:
        // * collateral token
        // * active bTokens and wTokens for any series
        // * expired bTokens and wTokens for any series
        // In order to calculate correct LP amount we do the following:
        // 1. Claim expired wTokens and bTokens
        // 2. Add value of all active bTokens and wTokens at current prices
        // 3. Add value of collateral

        claimAllExpiredTokens();

        uint256 poolValue = getTotalPoolValue(false);

        // Mint LP tokens - the percentage added to bTokens should be same as lp tokens added
        uint256 lpTokenExistingSupply = IERC20Lib(address(lpToken))
            .totalSupply();

        uint256 lpTokensNewSupply = (poolValue * lpTokenExistingSupply) /
            (poolValue - collateralAmount);
        uint256 lpTokensToMint = lpTokensNewSupply - lpTokenExistingSupply;
        require(lpTokensToMint >= lpTokenMinimum, "Slippage exceeded");
        lpToken.mint(msg.sender, lpTokensToMint);

        // Emit event
        emit LpTokensMinted(msg.sender, collateralAmount, lpTokensToMint);
    }

    /// LP can redeem their LP tokens in exchange for collateral
    /// If `sellTokens` is true pro-rata active b/wTokens will be sold to the pool in exchange for collateral
    /// All expired wTokens will be claimed
    /// LP will get pro-rata collateral asset
    function withdrawCapital(
        uint256 lpTokenAmount,
        bool sellTokens,
        uint256 collateralMinimum
    ) public nonReentrant {
        require(!sellTokens || collateralMinimum > 0, "E12");
        // First get starting numbers
        uint256 redeemerCollateralBalance = collateralToken.balanceOf(
            msg.sender
        );

        // Get the lpToken supply
        uint256 lpTokenSupply = IERC20Lib(address(lpToken)).totalSupply();

        // Burn the lp tokens
        lpToken.burn(msg.sender, lpTokenAmount);

        // Claim all expired wTokens
        claimAllExpiredTokens();

        uint256 collateralTokenBalance = collateralToken.balanceOf(
            address(this)
        );

        // Withdraw pro-rata collateral token
        // We withdraw this collateral here instead of at the end,
        // because when we sell the residual tokens to the pool we want
        // to exclude the withdrawn collateral
        uint256 ammCollateralBalance = collateralTokenBalance -
            ((collateralTokenBalance * lpTokenAmount) / lpTokenSupply);

        // Sell pro-rata active tokens or withdraw if no collateral left
        ammCollateralBalance = _sellOrWithdrawActiveTokens(
            lpTokenAmount,
            lpTokenSupply,
            msg.sender,
            sellTokens,
            ammCollateralBalance
        );

        // Send all accumulated collateralTokens
        collateralToken.safeTransfer(
            msg.sender,
            collateralTokenBalance - ammCollateralBalance
        );

        uint256 collateralTokenSent = collateralToken.balanceOf(msg.sender) -
            redeemerCollateralBalance;
        require(
            !sellTokens || collateralTokenSent >= collateralMinimum,
            "Slippage exceeded"
        );

        // Emit the event
        emit LpTokensBurned(msg.sender, collateralTokenSent, lpTokenAmount);
    }

    /// @notice Claims any remaining collateral from all expired series whose wToken is held by the AMM, and removes
    /// the expired series from the AMM's collection of series
    function claimAllExpiredTokens() public {
        for (uint256 i = 0; i < openSeries.length(); i++) {
            uint64 seriesId = uint64(openSeries.at(i));
            while (
                seriesController.state(seriesId) ==
                ISeriesController.SeriesState.EXPIRED
            ) {
                claimExpiredTokens(seriesId);

                // Handle edge case: If, prior to removing the Series, i was the index of the last Series
                // in openSeries, then after the removal `i` will point to one beyond the end of the array.
                // This means we've iterated through all of the Series in `openSeries`, and we should break
                // out of the while loop. At this point i == openSeries.length(), so the outer for loop
                // will end as well
                if (i == openSeries.length()) {
                    break;
                } else {
                    seriesId = uint64(openSeries.at(i));
                }
            }
        }
    }

    /// @notice Claims any remaining collateral from expired series whose wToken is held by the AMM, and removes
    /// the expired series from the AMM's collection of series
    function claimExpiredTokens(uint64 seriesId) public {
        // claim the expired series' wTokens, which means it can now be safely removed
        uint256 bTokenIndex = SeriesLibrary.bTokenIndex(seriesId);
        uint256 wTokenIndex = SeriesLibrary.wTokenIndex(seriesId);

        uint256 bTokenBalance = erc1155Controller.balanceOf(
            address(this),
            bTokenIndex
        );
        if (bTokenBalance > 0) {
            seriesController.exerciseOption(seriesId, bTokenBalance, false);
        }

        uint256 wTokenBalance = erc1155Controller.balanceOf(
            address(this),
            wTokenIndex
        );
        if (wTokenBalance > 0) {
            seriesController.claimCollateral(seriesId, wTokenBalance);
        }
        // Remove the expired series to free storage and reduce gas fee
        // NOTE: openSeries.remove will remove the series from the i’th position in the EnumerableSet by
        // swapping it with the last element in EnumerableSet and then calling .pop on the internal array.
        // We are relying on this undocumented behavior of EnumerableSet, which is acceptable because once
        // deployed we will never change the EnumerableSet logic.
        openSeries.remove(seriesId);

        emit SeriesEvicted(seriesId);
    }

    /// During liquidity withdrawal we either sell pro-rata active tokens back to the pool
    /// or withdraw them to the LP
    function _sellOrWithdrawActiveTokens(
        uint256 lpTokenAmount,
        uint256 lpTokenSupply,
        address redeemer,
        bool sellTokens,
        uint256 collateralLeft
    ) internal returns (uint256) {
        for (uint256 i = 0; i < openSeries.length(); i++) {
            uint64 seriesId = uint64(openSeries.at(i));
            if (
                seriesController.state(seriesId) ==
                ISeriesController.SeriesState.OPEN
            ) {
                uint256 bTokenIndex = SeriesLibrary.bTokenIndex(seriesId);
                uint256 wTokenIndex = SeriesLibrary.wTokenIndex(seriesId);

                uint256 bTokenToSell = (erc1155Controller.balanceOf(
                    address(this),
                    bTokenIndex
                ) * lpTokenAmount) / lpTokenSupply;
                uint256 wTokenToSell = (erc1155Controller.balanceOf(
                    address(this),
                    wTokenIndex
                ) * lpTokenAmount) / lpTokenSupply;
                if (!sellTokens || lpTokenAmount == lpTokenSupply) {
                    // Full LP token withdrawal for the last LP in the pool
                    // or if auto-sale is disabled
                    if (bTokenToSell > 0) {
                        bytes memory data;
                        erc1155Controller.safeTransferFrom(
                            address(this),
                            redeemer,
                            bTokenIndex,
                            bTokenToSell,
                            data
                        );
                    }
                    if (wTokenToSell > 0) {
                        bytes memory data;
                        erc1155Controller.safeTransferFrom(
                            address(this),
                            redeemer,
                            wTokenIndex,
                            wTokenToSell,
                            data
                        );
                    }
                } else {
                    // The LP sells their bToken and wToken to the AMM. The AMM
                    // pays the LP by reducing collateralLeft, which is what the
                    // AMM's collateral balance will be after executing this
                    // transaction (see MinterAmm.withdrawCapital to see where
                    // _sellOrWithdrawActiveTokens gets called)
                    uint256 bTokenPrice = getPriceForSeries(seriesId);
                    uint256 collateralAmountB = optionTokenGetCollateralOutInternal(
                            seriesId,
                            bTokenToSell,
                            collateralLeft,
                            bTokenPrice,
                            true
                        );

                    // Note! It's possible that either of the two subraction operations
                    // below will underflow and return an error. This will only
                    // happen if the AMM does not have sufficient collateral
                    // balance to buy the bToken and wToken from the LP. If this
                    // happens, this transaction will revert with a
                    // "revert" error message
                    collateralLeft -= collateralAmountB;
                    uint256 collateralAmountW = optionTokenGetCollateralOutInternal(
                            seriesId,
                            wTokenToSell,
                            collateralLeft,
                            bTokenPrice,
                            false
                        );
                    collateralLeft -= collateralAmountW;
                }
            }
        }

        return collateralLeft;
    }

    /// Get value of all assets in the pool in units of this AMM's collateralToken.
    /// Can specify whether to include the value of expired unclaimed tokens
    function getTotalPoolValue(bool includeUnclaimed)
        public
        view
        returns (uint256)
    {
        return
            IAmmDataProvider(ammDataProvider).getTotalPoolValue(
                includeUnclaimed,
                getAllSeries(),
                collateralToken.balanceOf(address(this)),
                address(this),
                getAllVolatilities()
            );
    }

    /// @notice List the Series ids this AMM trades
    /// @notice Warning: there is no guarantee that the indexes
    /// of any individual Series will remain constant between blocks. At any
    /// point the indexes of a particular Series may change, so do not rely on
    /// the indexes obtained from this function
    /// @return an array of all the series IDs
    function getAllSeries() public view returns (uint64[] memory) {
        uint64[] memory series = new uint64[](openSeries.length());
        for (uint256 i = 0; i < openSeries.length(); i++) {
            series[i] = uint64(openSeries.at(i));
        }
        return series;
    }

    /// @notice List the Volatilies price each series trade
    /// @notice Warning: there is no guarantee that the indexes
    /// of any individual Series will remain constant between blocks. At any
    /// point the indexes of a particular Series may change, so do not rely on
    /// the indexes obtained from this function
    /// @return an array of all the series IDs
    function getAllVolatilities() public view returns (uint256[] memory) {
        uint256[] memory volatilies = new uint256[](openSeries.length());
        for (uint256 i = 0; i < openSeries.length(); i++) {
            uint64 seriesId = uint64(openSeries.at(i));
            volatilies[i] = getVolatility(seriesId);
        }
        return volatilies;
    }

    /// @notice Get a specific Series that this AMM trades
    /// @notice Warning: there is no guarantee that the indexes
    /// of any individual Series will remain constant between blocks. At any
    /// point the indexes of a particular Series may change, so do not rely on
    /// the indexes obtained from this function
    /// @param seriesId the ID of the Series
    /// @return an ISeries, if it exists
    function getSeries(uint64 seriesId)
        external
        view
        returns (ISeriesController.Series memory)
    {
        require(openSeries.contains(seriesId), "E13");
        return seriesController.series(seriesId);
    }

    /// This function determines reserves of a bonding curve for a specific series.
    /// Given price of bToken we determine what is the largest pool we can create such that
    /// the ratio of its reserves satisfy the given bToken price: Rb / Rw = (1 - Pb) / Pb
    function getVirtualReserves(uint64 seriesId)
        public
        view
        returns (uint256, uint256)
    {
        require(openSeries.contains(seriesId), "E13");

        return
            IAmmDataProvider(ammDataProvider).getVirtualReserves(
                seriesId,
                address(this),
                collateralToken.balanceOf(address(this)),
                getPriceForSeries(seriesId)
            );
    }

    /// @dev Get the current series price of the underlying token with units of priceToken,
    /// always with 8 decimals
    /// @dev For example, if underlying == WBTC and price == USDC, then this function will return
    /// 4500000000000 ($45_000 in human readable units)
    function getCurrentUnderlyingPrice() private view returns (uint256) {
        return
            IPriceOracle(sirenPriceOracle).getCurrentPrice(
                address(underlyingToken),
                address(priceToken)
            );
    }

    /// @notice Get the bToken price for given Series, in units of the collateral token
    /// and normalized to 1e18. We use a normalization factor of 1e18 because we need
    /// to represent fractional values, yet Solidity does not support floating point numerics.
    /// @notice For example, if this is a WBTC Call option pool and so
    /// the collateral token is WBTC, then a return value of 0.5e18 means X units of bToken
    /// have a price of 0.5 * X units of WBTC. Another example; if this were a WBTC Put
    /// option pool, and so the collateral token is USDC, then a return value of 0.1e18 means
    /// X units of bToken have a price of 0.1 * X * strikePrice units of USDC.
    /// @notice This value will always be between 0 and 1e18, so you can think of it as
    /// representing the price as a fraction of 1 collateral token unit
    function getPriceForSeries(uint64 seriesId) public view returns (uint256) {
        require(openSeries.contains(seriesId), "E13");

        return
            IAmmDataProvider(ammDataProvider).getPriceForExpiredSeries(
                seriesId,
                getVolatility(seriesId)
            );
    }

    /// @dev Calculate the fee amount for a buy/sell
    /// If params are not set, the fee amount will be 0
    /// See contract comments above for logic explanation of fee calculations.
    function calculateFees(uint256 bTokenAmount, uint256 collateralAmount)
        public
        view
        returns (uint256)
    {
        // Check if fees are enabled
        if (
            tradeFeeBasisPoints > 0 &&
            maxOptionFeeBasisPoints > 0 &&
            feeDestinationAddress != address(0x0)
        ) {
            uint256 tradeFee = 0;

            // The default fee is the basis points of the number of options being bought (e.g. bToken amount)
            uint256 defaultFee = (bTokenAmount * tradeFeeBasisPoints) / 10_000;

            // The max fee is based on the maximum percentage of the collateral being paid to buy the options
            uint256 maxFee = (collateralAmount * maxOptionFeeBasisPoints) /
                10_000;

            // Use the smaller of the 2
            if (defaultFee < maxFee) {
                tradeFee = defaultFee;
            } else {
                tradeFee = maxFee;
            }

            return tradeFee;
        }

        // Fees are not enabled
        return 0;
    }

    /// @dev Allows an owner to invoke a Direct Buy against the AMM
    /// A direct buy allows a signer wallet to predetermine a number of option
    ///     tokens to buy (senderAmount) with the specified number of collateral payment tokens (signerTokens).
    /// The direct buy will first use the collateral in the AMM to mint the options and
    ///     then execute a swap with the signer using Airswap protocol.
    /// Only the owner should be allowed to execute a direct buy as this is a "guarded" call.
    /// Sender address in the Airswap protocol will be this contract address.
    // function bTokenDirectBuy(
    //     uint64 seriesId,
    //     uint256 nonce, // Nonce on the airswap sig for the signer
    //     uint256 expiry, // Date until swap is valid
    //     address signerWallet, // Address of the buyer (signer)
    //     uint256 signerAmount, // Amount of collateral that will be paid for options by the signer
    //     uint256 senderAmount, // Amount of options to buy from the AMM
    //     uint8 v, // Sig of signer wallet for Airswap
    //     bytes32 r, // Sig of signer wallet for Airswap
    //     bytes32 s // Sig of signer wallet for Airswap
    // ) external onlyOwner nonReentrant {
    //     require(openSeries.contains(seriesId), "E13");
    //     require(lightAirswapAddress != address(0x0), "E16");

    //     // Get the bToken balance of the AMM
    //     uint256 bTokenIndex = SeriesLibrary.bTokenIndex(seriesId);
    //     uint256 bTokenBalance = erc1155Controller.balanceOf(
    //         address(this),
    //         bTokenIndex
    //     );

    //     // Mint required number of bTokens for the direct buy (if required)
    //     if (bTokenBalance < senderAmount) {
    //         // Approve the collateral to mint bTokenAmount of new options
    //         uint256 bTokenCollateralAmount = seriesController
    //             .getCollateralPerOptionToken(
    //                 seriesId,
    //                 senderAmount - bTokenBalance
    //             );

    //         collateralToken.approve(
    //             address(seriesController),
    //             bTokenCollateralAmount
    //         );

    //         // If the AMM does not have enough collateral to mint tokens, expect revert.
    //         seriesController.mintOptions(
    //             seriesId,
    //             senderAmount - bTokenBalance
    //         );
    //     }

    //     // Approve the bTokens to be swapped
    //     erc1155Controller.setApprovalForAll(lightAirswapAddress, true);

    //     // Now that the contract has enough bTokens, swap with the buyer
    //     ILight(lightAirswapAddress).swap(
    //         nonce, // Signer's nonce
    //         expiry, // Expiration date of swap
    //         signerWallet, // Buyer of the options
    //         address(collateralToken), // Payment made by buyer
    //         signerAmount, // Amount of collateral paid for options
    //         address(erc1155Controller), // Address of erc1155 contract
    //         bTokenIndex, // Token ID for options
    //         senderAmount, // Num options to sell
    //         v,
    //         r,
    //         s
    //     ); // Sig of signer for swap

    //     // Remove approval
    //     erc1155Controller.setApprovalForAll(lightAirswapAddress, false);

    //     // Calculate trade fees if they are enabled with all params set
    //     uint256 tradeFee = calculateFees(senderAmount, signerAmount);

    //     // If fees were taken, move them to the destination
    //     if (tradeFee > 0) {
    //         collateralToken.safeTransfer(feeDestinationAddress, tradeFee);
    //         emit TradeFeesPaid(feeDestinationAddress, tradeFee);
    //     }

    //     // Emit the event
    //     emit BTokensBought(signerWallet, seriesId, senderAmount, signerAmount);
    // }

    /// @dev Buy bToken of a given series.
    /// We supply series index instead of series address to ensure that only supported series can be traded using this AMM
    /// collateralMaximum is used for slippage protection.
    /// @notice Trade fees are added to the collateral amount moved from the buyer's account to pay for the bToken
    function bTokenBuy(
        uint64 seriesId,
        uint256 bTokenAmount,
        uint256 collateralMaximum
    ) external minTradeSize(bTokenAmount) nonReentrant returns (uint256) {
        require(openSeries.contains(seriesId), "E13");

        require(
            seriesController.state(seriesId) ==
                ISeriesController.SeriesState.OPEN,
            "Series has expired"
        );
        uint256 collateralAmount;
        {
            (uint256 price, uint256 vega) = calculatePriceAndVega(seriesId);
            uint256 collateralAmount = bTokenGetCollateralInWithoutFees(
                seriesId,
                bTokenAmount,
                price
            );
<<<<<<< HEAD
            require(collateralAmount > 0, "bToken amount below is too small");
            uint256 priceImpact = (collateralAmount * 1e18) /
                bTokenAmount -
                price;
=======

            require(collateralAmount > uint256(0), "Buy amount is too low");

>>>>>>> ebad31dd
            updateVolatility(
                seriesId,
                int256(priceImpact),
                getVolatility(seriesId),
                vega
            );
        }

        // Calculate trade fees if they are enabled with all params set
        uint256 tradeFee = calculateFees(bTokenAmount, collateralAmount);

        require(
            collateralAmount + tradeFee <= collateralMaximum,
            "Slippage exceeded"
        );

        // Move collateral into this contract
        collateralToken.safeTransferFrom(
            msg.sender,
            address(this),
            collateralAmount + tradeFee
        );

        // If fees were taken, move them to the destination
        if (tradeFee > 0) {
            collateralToken.safeTransfer(feeDestinationAddress, tradeFee);
            emit TradeFeesPaid(feeDestinationAddress, tradeFee);
        }

        // Mint new options only as needed
        uint256 bTokenIndex = SeriesLibrary.bTokenIndex(seriesId);
        uint256 bTokenBalance = erc1155Controller.balanceOf(
            address(this),
            bTokenIndex
        );
        if (bTokenBalance < bTokenAmount) {
            // Approve the collateral to mint bTokenAmount of new options
            uint256 bTokenCollateralAmount = seriesController
                .getCollateralPerOptionToken(
                    seriesId,
                    bTokenAmount - bTokenBalance
                );

            collateralToken.approve(
                address(seriesController),
                bTokenCollateralAmount
            );
            seriesController.mintOptions(
                seriesId,
                bTokenAmount - bTokenBalance
            );
        }

        // Send all bTokens back
        bytes memory data;
        erc1155Controller.safeTransferFrom(
            address(this),
            msg.sender,
            bTokenIndex,
            bTokenAmount,
            data
        );

        // Emit the event
        emit BTokensBought(
            msg.sender,
            seriesId,
            bTokenAmount,
            collateralAmount + tradeFee
        );

        // Return the amount of collateral required to buy
        return collateralAmount + tradeFee;
    }

    /// @notice Sell the bToken of a given series to the AMM in exchange for collateral token
    /// @notice This call will fail if the caller tries to sell a bToken amount larger than the amount of
    /// wToken held by the AMM
    /// @notice Trade fees are subracted from the collateral amount moved to the seller's account in exchange for bTokens
    /// @param seriesId The ID of the Series to buy bToken on
    /// @param bTokenAmount The amount of bToken to sell (bToken has the same decimals as the underlying)
    /// @param collateralMinimum The lowest amount of collateral the caller is willing to receive as payment
    /// for their bToken. The actual amount of bToken received may be lower than this due to slippage
    function bTokenSell(
        uint64 seriesId,
        uint256 bTokenAmount,
        uint256 collateralMinimum
    ) external minTradeSize(bTokenAmount) nonReentrant returns (uint256) {
        require(openSeries.contains(seriesId), "E13");

        require(
            seriesController.state(seriesId) ==
                ISeriesController.SeriesState.OPEN,
            "Series has expired"
        );
        uint256 collateralAmount;
        {
            (uint256 price, uint256 vega) = calculatePriceAndVega(seriesId);

            collateralAmount = bTokenGetCollateralOutWithoutFees(
                seriesId,
                bTokenAmount,
                price
            );

            updateVolatility(
                seriesId,
                int256((collateralAmount * 1e18) / bTokenAmount - price),
                getVolatility(seriesId),
                vega
            );
        }

        // Calculate trade fees if they are enabled with all params set
        uint256 tradeFee = calculateFees(bTokenAmount, collateralAmount);

        require(
            collateralAmount - tradeFee >= collateralMinimum,
            "Slippage exceeded"
        );

        uint256 bTokenIndex = SeriesLibrary.bTokenIndex(seriesId);
        uint256 wTokenIndex = SeriesLibrary.wTokenIndex(seriesId);

        // Move bToken into this contract
        bytes memory data;
        erc1155Controller.safeTransferFrom(
            msg.sender,
            address(this),
            bTokenIndex,
            bTokenAmount,
            data
        );

        // Always be closing!
        uint256 bTokenBalance = erc1155Controller.balanceOf(
            address(this),
            bTokenIndex
        );
        uint256 wTokenBalance = erc1155Controller.balanceOf(
            address(this),
            wTokenIndex
        );
        uint256 closeAmount = Math.min(bTokenBalance, wTokenBalance);

        // at this point we know it's worth calling closePosition because
        // the close amount is greater than 0, so let's call it and burn
        // excess option tokens in order to receive collateral tokens
        seriesController.closePosition(seriesId, closeAmount);

        // Send the tokens to the seller
        collateralToken.safeTransfer(msg.sender, collateralAmount - tradeFee);

        // If fees were taken, move them to the destination
        if (tradeFee > 0) {
            collateralToken.safeTransfer(feeDestinationAddress, tradeFee);
            emit TradeFeesPaid(feeDestinationAddress, tradeFee);
        }

        // Emit the event
        emit BTokensSold(
            msg.sender,
            seriesId,
            bTokenAmount,
            collateralAmount - tradeFee
        );

        // Return the amount of collateral received during sale
        return collateralAmount - tradeFee;
    }

    /// @notice Calculate premium (i.e. the option price) to buy bTokenAmount bTokens for the
    /// given Series without including any trade fees
    /// @notice The premium depends on the amount of collateral token in the pool, the reserves
    /// of bToken and wToken in the pool, and the current series price of the underlying
    /// @param seriesId The ID of the Series to buy bToken on
    /// @param bTokenAmount The amount of bToken to buy, which uses the same decimals as
    /// the underlying ERC20 token
    /// @return The amount of collateral token necessary to buy bTokenAmount worth of bTokens
    function bTokenGetCollateralInWithoutFees(
        uint64 seriesId,
        uint256 bTokenAmount,
        uint256 bTokenPrice
    ) public view returns (uint256) {
        return
            IAmmDataProvider(ammDataProvider).bTokenGetCollateralIn(
                seriesId,
                address(this),
                bTokenAmount,
                collateralToken.balanceOf(address(this)),
                bTokenPrice
            );
    }

    /// @notice Calculate premium (i.e. the option price) to buy bTokenAmount bTokens for the
    /// given Series
    /// @notice The premium depends on the amount of collateral token in the pool, the reserves
    /// of bToken and wToken in the pool, and the current series price of the underlying
    /// @param seriesId The ID of the Series to buy bToken on
    /// @param bTokenAmount The amount of bToken to buy, which uses the same decimals as
    /// the underlying ERC20 token
    /// @return The amount of collateral token necessary to buy bTokenAmount worth of bTokens
    /// NOTE: This returns the collateral + fee amount
    function bTokenGetCollateralIn(uint64 seriesId, uint256 bTokenAmount)
        public
        view
        returns (uint256)
    {
        uint256 collateralWithoutFees = bTokenGetCollateralInWithoutFees(
            seriesId,
            bTokenAmount,
            getPriceForSeries(seriesId)
        );
        uint256 tradeFee = calculateFees(bTokenAmount, collateralWithoutFees);
        return collateralWithoutFees + tradeFee;
    }

    /// @notice Calculate the amount of collateral token the user will receive for selling
    /// bTokenAmount worth of bToken to the pool. This is the option's sell price without
    /// including any trade fees
    /// @notice The sell price depends on the amount of collateral token in the pool, the reserves
    /// of bToken and wToken in the pool, and the current series price of the underlying
    /// @param seriesId The ID of the Series to sell bToken on
    /// @param bTokenAmount The amount of bToken to sell, which uses the same decimals as
    /// the underlying ERC20 token
    /// @return The amount of collateral token the user will receive upon selling bTokenAmount of
    /// bTokens to the pool
    function bTokenGetCollateralOutWithoutFees(
        uint64 seriesId,
        uint256 bTokenAmount,
        uint256 bTokenPrice
    ) public view returns (uint256) {
        return
            optionTokenGetCollateralOutInternal(
                seriesId,
                bTokenAmount,
                collateralToken.balanceOf(address(this)),
                bTokenPrice,
                true
            );
    }

    /// @notice Calculate the amount of collateral token the user will receive for selling
    /// bTokenAmount worth of bToken to the pool. This is the option's sell price
    /// @notice The sell price depends on the amount of collateral token in the pool, the reserves
    /// of bToken and wToken in the pool, and the current series price of the underlying
    /// @param seriesId The ID of the Series to sell bToken on
    /// @param bTokenAmount The amount of bToken to sell, which uses the same decimals as
    /// the underlying ERC20 token
    /// @return The amount of collateral token the user will receive upon selling bTokenAmount of
    /// bTokens to the pool minus any trade fees
    /// NOTE: This returns the collateral - fee amount
    function bTokenGetCollateralOut(uint64 seriesId, uint256 bTokenAmount)
        public
        view
        returns (uint256)
    {
        uint256 collateralWithoutFees = optionTokenGetCollateralOutInternal(
            seriesId,
            bTokenAmount,
            collateralToken.balanceOf(address(this)),
            getPriceForSeries(seriesId),
            true
        );
        uint256 tradeFee = calculateFees(bTokenAmount, collateralWithoutFees);
        return collateralWithoutFees - tradeFee;
    }

    /// @notice Sell the wToken of a given series to the AMM in exchange for collateral token
    /// @param seriesId The ID of the Series to buy wToken on
    /// @param wTokenAmount The amount of wToken to sell (wToken has the same decimals as the underlying)
    /// @param collateralMinimum The lowest amount of collateral the caller is willing to receive as payment
    /// for their wToken. The actual amount of wToken received may be lower than this due to slippage
    function wTokenSell(
        uint64 seriesId,
        uint256 wTokenAmount,
        uint256 collateralMinimum
    ) external minTradeSize(wTokenAmount) nonReentrant returns (uint256) {
        require(openSeries.contains(seriesId), "E13");

        require(
            seriesController.state(seriesId) ==
                ISeriesController.SeriesState.OPEN,
            "Series has expired"
        );

        // Get initial stats
        uint256 collateralAmount = wTokenGetCollateralOut(
            seriesId,
            wTokenAmount
        );
        require(collateralAmount >= collateralMinimum, "Slippage exceeded");

        uint256 bTokenIndex = SeriesLibrary.bTokenIndex(seriesId);
        uint256 wTokenIndex = SeriesLibrary.wTokenIndex(seriesId);

        // Move wToken into this contract
        bytes memory data;
        erc1155Controller.safeTransferFrom(
            msg.sender,
            address(this),
            wTokenIndex,
            wTokenAmount,
            data
        );

        // Always be closing!
        uint256 bTokenBalance = erc1155Controller.balanceOf(
            address(this),
            bTokenIndex
        );
        uint256 wTokenBalance = erc1155Controller.balanceOf(
            address(this),
            wTokenIndex
        );
        uint256 closeAmount = Math.min(bTokenBalance, wTokenBalance);
        if (closeAmount > 0) {
            seriesController.closePosition(seriesId, closeAmount);
        }

        // Send the tokens to the seller
        collateralToken.safeTransfer(msg.sender, collateralAmount);

        // Emit the event
        emit WTokensSold(msg.sender, seriesId, wTokenAmount, collateralAmount);

        // Return the amount of collateral received during sale
        return collateralAmount;
    }

    /// @notice Calculate amount of collateral in exchange for selling wTokens
    function wTokenGetCollateralOut(uint64 seriesId, uint256 wTokenAmount)
        public
        view
        returns (uint256)
    {
        return
            optionTokenGetCollateralOutInternal(
                seriesId,
                wTokenAmount,
                collateralToken.balanceOf(address(this)),
                getPriceForSeries(seriesId),
                false
            );
    }

    /// @dev Calculates the amount of collateral token a seller will receive for selling their option tokens,
    /// taking into account the AMM's level of reserves
    /// @param seriesId The ID of the Series
    /// @param optionTokenAmount The amount of option tokens (either bToken or wToken) to be sold
    /// @param _collateralTokenBalance The amount of collateral token held by this AMM
    /// @param isBToken true if the option token is bToken, and false if it's wToken. Depending on which
    /// of the two it is, the equation for calculating the final collateral token is a little different
    /// @return The amount of collateral token the seller will receive in exchange for their option token
    function optionTokenGetCollateralOutInternal(
        uint64 seriesId,
        uint256 optionTokenAmount,
        uint256 _collateralTokenBalance,
        uint256 bTokenPrice,
        bool isBToken
    ) private view returns (uint256) {
        return
            IAmmDataProvider(ammDataProvider).optionTokenGetCollateralOut(
                seriesId,
                address(this),
                optionTokenAmount,
                _collateralTokenBalance,
                bTokenPrice,
                isBToken
            );
    }

    /// @notice Calculate the amount of collateral the AMM would received if all of the
    /// expired Series' wTokens and bTokens were to be redeemed for their underlying collateral
    /// value
    /// @return The amount of collateral token the AMM would receive if it were to exercise/claim
    /// all expired bTokens/wTokens
    function getCollateralValueOfAllExpiredOptionTokens()
        public
        view
        returns (uint256)
    {
        return
            IAmmDataProvider(ammDataProvider)
                .getCollateralValueOfAllExpiredOptionTokens(
                    getAllSeries(),
                    address(this)
                );
    }

    /// @notice Calculate sale value of pro-rata LP b/wTokens in units of collateral token
    function getOptionTokensSaleValue(uint256 lpTokenAmount)
        external
        view
        returns (uint256)
    {
        uint256 lpTokenSupply = IERC20Lib(address(lpToken)).totalSupply();

        return
            IAmmDataProvider(ammDataProvider).getOptionTokensSaleValue(
                lpTokenAmount,
                lpTokenSupply,
                getAllSeries(),
                address(this),
                collateralToken.balanceOf(address(this)),
                getAllVolatilities()
            );
    }

    /// @notice Adds the address of series to the amm
    /// @dev Only the associated SeriesController may call this function
    /// @dev The SeriesController calls this function when it is creating a Series
    /// and adds the Series to this AMM
    function addSeries(uint64 _seriesId) external override {
        require(msg.sender == address(seriesController), "E11");
        // Prevents out of gas error, occuring at 250 series, from locking
        // in LPs when we cycle over openSeries in _sellOrWithdrawActiveTokens.
        // We further lower the limit to 100 series for extra safety.
        require(openSeries.length() <= 100, "Too many open series");
        openSeries.add(_seriesId);
    }

    /// @notice Returns true when interfaceId is the ID of the addSeries function or the ERC165
    /// standard, and false otherwise
    /// @dev This function exists only so the SeriesController can tell when to try to add
    /// Series it has created to the MinterAmm
    function supportsInterface(bytes4 interfaceId)
        public
        view
        override
        returns (bool)
    {
        return
            interfaceId == this.addSeries.selector ||
            super.supportsInterface(interfaceId);
    }

    function calculatePriceAndVega(uint64 seriesId)
        internal
        returns (uint256 price, uint256 vega)
    {
        ISeriesController.Series memory series = seriesController.series(
            seriesId
        );
        IBlackScholes blackScholes = IBlackScholes(
            addressesProvider.getBlackScholes()
        );

        IBlackScholes.PricesStdVega memory pricesStdVega = blackScholes
            .pricesStdVegaInUnderlying(
                series.expirationDate - block.timestamp,
                getVolatility(seriesId),
                getCurrentUnderlyingPrice(),
                series.strikePrice,
                0,
                series.isPutOption
            );
        return (pricesStdVega.price, pricesStdVega.stdVega);
    }
}<|MERGE_RESOLUTION|>--- conflicted
+++ resolved
@@ -873,16 +873,12 @@
                 bTokenAmount,
                 price
             );
-<<<<<<< HEAD
-            require(collateralAmount > 0, "bToken amount below is too small");
+            require(collateralAmount > uint256(0), "Buy amount is too low");
+
             uint256 priceImpact = (collateralAmount * 1e18) /
                 bTokenAmount -
                 price;
-=======
-
-            require(collateralAmount > uint256(0), "Buy amount is too low");
-
->>>>>>> ebad31dd
+
             updateVolatility(
                 seriesId,
                 int256(priceImpact),
