// SPDX-License-Identifier: GPL-3.0-only

pragma solidity 0.8.0;

import "@openzeppelin/contracts-upgradeable/access/OwnableUpgradeable.sol";
import "@openzeppelin/contracts-upgradeable/token/ERC1155/utils/ERC1155HolderUpgradeable.sol";
import "../libraries/Math.sol";
import "../proxy/Proxiable.sol";
import "../proxy/Proxy.sol";
<<<<<<< HEAD
import "../libraries/Math.sol";
import "./InitializeableAmm.sol";
import "./IAmmDataProvider.sol";
import "./IAddSeriesToAmm.sol";
import "./IBlackScholes.sol";
=======
>>>>>>> af91c053
import "../series/IPriceOracle.sol";
import "../swap/ILight.sol";
import "../token/IERC20Lib.sol";
<<<<<<< HEAD
import "../oz/EnumerableSet.sol";
import "../series/SeriesLibrary.sol";
import "hardhat/console.sol";
=======
import "./IAddSeriesToAmm.sol";
import "./IAmmDataProvider.sol";
import "./InitializeableAmm.sol";
import "./MinterAmmStorage.sol";
>>>>>>> af91c053

/// This is an implementation of a minting/redeeming AMM (Automated Market Maker) that trades a list of series with the same
/// collateral token. For example, a single WBTC Call AMM contract can trade all strikes of WBTC calls using
/// WBTC as the collateral, and a single WBTC Put AMM contract can trade all strikes of WBTC puts, using
/// USDC as the collateral.
///
/// Each AMM uses a triplet of ERC20 tokens to define the option asset whose price determines the option's value
/// (the underlyingToken), the token used to denominate the strike price (the priceToken) and the token used
/// as collateral writing the option (the collateralToken). The collateralToken also determines the units used
/// in pricing the option's premiums.
///
/// It uses an on-chain Black-Scholes approximation to calculate the price of a single option (which we represent by an
/// ERC1155 token we call "bToken"). The Black-Scholes approximation uses an on-chain oracle price feed to get the
/// current series price of the underlying asset. By using an on-chain oracle the AMM's bonding curve is aware of the
/// time-dependent nature of options pricing (a.k.a. theta-decay), and can price options better than a naive constant
/// product bonding curve such as Uniswap.
///
/// In addition, it uses a novel "mint aware bonding curve" to allow for infinite depth when buying options. A user
/// pays for options in units of the AMM's collateral token, and the AMM uses this collateral to mint additional bTokens
/// to satisfy the user's trade size
///
/// External users can buy bTokens with collateral (wToken trading is disabled in this version).
/// When they do this, the AMM will mint new bTokens and wTokens, sell the wToken to the AMM for more bToken,
/// and transfer the bToken to the user.
///
/// External users can sell bTokens for collateral. When they do this, the AMM will sell a partial amount of assets
/// to get a 50/50 split between bTokens and wTokens, then redeem them for collateral and transfer the collateral back to
/// the user.
///
/// If fees are enabled (3 params are configured: trade fee, max fee, and fee destination) a trade fee will be collected and
/// sent to an external acct.  Fee calculations mimic the Deribit fee schedule (see https://www.deribit.com/pages/information/fees for
/// their explanation with examples of BTC/ETH options). Each buy/sell has a trade fee percentage
/// based on the number of underlying option contracts (bToken amt) priced in the collateral token.
/// Additionally, there is a max fee percentage based on the option value being bought or sold (collateral paid or received).
/// The lower of the 2 fees calculated will be used.  Fees are paid out on each buy or sell of bTokens to a configured address.
///
/// Fee Example: If trade fee is 3 basis points and max fee is 1250 basis points and a buy of bTokens is priced at 0.0001 collateral
/// tokens, the fee will be 0.0000125 collateral tokens (using the max fee). If the option prices are much higher then 0.0003
/// of collateral would be the fee for each bToken.
///
/// LPs can provide collateral for liquidity. All collateral will be used to mint bTokens/wTokens for each trade.
/// They will be given a corresponding amount of lpTokens to track ownership. The amount of lpTokens is calculated based on
/// total pool value which includes collateral token, active b/wTokens and expired/unclaimed b/wTokens
///
/// LPs can withdraw collateral from liquidity. When withdrawing user can specify if they want their pro-rata b/wTokens
/// to be automatically sold to the pool for collateral. If the chose not to sell then they get pro-rata of all tokens
/// in the pool (collateral, bToken, wToken). If they chose to sell then their bTokens and wTokens will be sold
/// to the pool for collateral incurring slippage.
///
/// All expired unclaimed wTokens are automatically claimed on each deposit or withdrawal
///
/// All conversions between bToken and wToken in the AMM will generate fees that will be send to the protocol fees pool
/// (disabled in this version)
contract MinterAmm is
    InitializeableAmm,
    ERC1155HolderUpgradeable,
    IAddSeriesToAmm,
    OwnableUpgradeable,
    Proxiable,
    MinterAmmStorageV1
{
    /// @dev NOTE: No local variables should be added here.  Instead see MinterAmmStorageV*.sol

    /// Use safe ERC20 functions for any token transfers since people don't follow the ERC20 standard */
    using SafeERC20 for IERC20;
    using SafeERC20 for ISimpleToken;

    using EnumerableSet for EnumerableSet.UintSet;

<<<<<<< HEAD
    /// @dev The token contract that will track lp ownership of the AMM
    ISimpleToken public lpToken;

    /// @dev The ERC20 tokens used by all the Series associated with this AMM
    IERC20 public underlyingToken;
    IERC20 public priceToken;
    IERC20 public collateralToken;

    /// @dev The registry which the AMM will use to lookup individual Series
    ISeriesController public seriesController;

    /// @notice The contract used to mint the option tokens
    IERC1155 public erc1155Controller;

    /// @dev Fees on trading
    uint16 public tradeFeeBasisPoints;

    /// Volatility factor used in the black scholes approximation - can be updated by the owner */
    uint256 public volatilityFactor;

    /// @dev Flag to ensure initialization can only happen once
    bool initialized = false;

    uint256 public constant MINIMUM_TRADE_SIZE = 1000;

    /// @dev A price oracle contract used to get onchain price data
    address private sirenPriceOracle;

    /// @dev Collection of ids of open series
    /// @dev If we ever re-deploy MinterAmm we need to check that the EnumerableSet implementation hasn’t changed,
    /// because we rely on undocumented implementation details (see Note in MinterAmm.claimAllExpiredTokens on
    /// removing series)
    EnumerableSet.UintSet private openSeries;

    /// @dev Max fee basis points on the value of the option
    uint16 public maxOptionFeeBasisPoints;

    /// @dev Address where fees are sent on each trade
    address public feeDestinationAddress;

    /// @dev The contract used to make pricing calculations for the MinterAmm
    address public ammDataProvider;

    /// @dev The contract used to make pricing calculations for the MinterAmm
    address public blackScholesController;

=======
>>>>>>> af91c053
    /// Emitted when the amm is created
    event AMMInitialized(
        ISimpleToken lpToken,
        address sirenPriceOracle,
        address controller
    );

    /// Emitted when an LP deposits collateral
    event LpTokensMinted(
        address minter,
        uint256 collateralAdded,
        uint256 lpTokensMinted
    );

    /// Emitted when an LP withdraws collateral
    event LpTokensBurned(
        address redeemer,
        uint256 collateralRemoved,
        uint256 lpTokensBurned
    );

    /// Emitted when a user buys bTokens from the AMM
    event BTokensBought(
        address buyer,
        uint64 seriesId,
        uint256 bTokensBought,
        uint256 collateralPaid
    );

    /// Emitted when a user sells bTokens to the AMM
    event BTokensSold(
        address seller,
        uint64 seriesId,
        uint256 bTokensSold,
        uint256 collateralPaid
    );

    /// Emitted when a user sells wTokens to the AMM
    event WTokensSold(
        address seller,
        uint64 seriesId,
        uint256 wTokensSold,
        uint256 collateralPaid
    );

    /// Emitted when the owner updates volatilityFactor
    event VolatilityFactorUpdated(uint256 newVolatilityFactor);

    /// Emitted when a new sirenPriceOracle gets set on an upgraded AMM
    event NewSirenPriceOracle(address newSirenPriceOracle);

    /// Emitted when a new ammDataProviders gets set on an upgraded AMM
    event NewAmmDataProvider(address newAmmDataProvider);

    /// @notice Emitted when an expired series has been removed
    event SeriesEvicted(uint64 seriesId);

    /// Emitted when the owner updates fee params
    event TradeFeesUpdated(
        uint16 newTradeFeeBasisPoints,
        uint16 newMaxOptionFeeBasisPoints,
        address newFeeDestinationAddress
    );

    // Emitted when fees are paid
    event TradeFeesPaid(address indexed feePaidTo, uint256 feeAmount);

    // Emitted when owner updates
    event NewLightAirswapAddress(address newLightAirswapAddress);

    // Error codes. We only use error code because we need to reduce the size of this contract's deployed
    // bytecode in order for it to be deployable

    // E02: Invalid _sirenPriceOracle
    // E03: Invalid _underlyingToken
    // E04: Invalid _priceToken
    // E05: Invalid _collateralToken
    // E06: _underlyingToken cannot equal _priceToken
    // E07: Invalid _tokenImplementation
    // E08: Contract can only be initialized once
    // E09: VolatilityFactor is too low
    // E10: Invalid _newImplementation
    // E11: Can only be called by SeriesController
    // E12: withdrawCapital: collateralMinimum must be set
    // E13: Series does not exist on this AMM
    // E14: Invalid _newAmmDataProvider
    // E15: Invalid _ammDataProvider
    // E16: Invalid lightAirswapAddress

    /// @dev Require minimum trade size to prevent precision errors at low values
    modifier minTradeSize(uint256 tradeSize) {
        require(
            tradeSize >= MINIMUM_TRADE_SIZE,
            "Buy/Sell amount below min size"
        );
        _;
    }

    /// @dev Prevents a contract from calling itself, directly or indirectly.
    /// Calling a `nonReentrant` function from another `nonReentrant`
    /// function is not supported. It is possible to prevent this from happening
    /// by making the `nonReentrant` function external, and make it call a
    /// `private` function that does the actual work.
    modifier nonReentrant() {
        // On the first call to nonReentrant, _notEntered will be true
        require(_status != _ENTERED, "ReentrancyGuard: reentrant call");

        // Any calls to nonReentrant after this point will fail
        _status = _ENTERED;

        _;

        // By storing the original value once again, a refund is triggered (see
        // https://eips.ethereum.org/EIPS/eip-2200)
        _status = _NOT_ENTERED;
    }

    /// Initialize the contract, and create an lpToken to track ownership
    function initialize(
        ISeriesController _seriesController,
        address _sirenPriceOracle,
        address _ammDataProvider,
        address _blackScholesController,
        IERC20 _underlyingToken,
        IERC20 _priceToken,
        IERC20 _collateralToken,
        address _tokenImplementation,
        uint16 _tradeFeeBasisPoints
    ) public override {
        require(address(_sirenPriceOracle) != address(0x0), "E02");
        require(_ammDataProvider != address(0x0), "E15");
        require(address(_underlyingToken) != address(0x0), "E03");
        require(address(_priceToken) != address(0x0), "E04");
        require(address(_collateralToken) != address(0x0), "E05");
        require(address(_underlyingToken) != address(_priceToken), "E06");
        require(_tokenImplementation != address(0x0), "E07");

        // Enforce initialization can only happen once
        require(!initialized, "E08");
        initialized = true;

        // Save off state variables
        seriesController = _seriesController;
        ammDataProvider = _ammDataProvider;
        blackScholesController = _blackScholesController;
        erc1155Controller = IERC1155(_seriesController.erc1155Controller());

        // Approve seriesController to move tokens
        erc1155Controller.setApprovalForAll(address(seriesController), true);

        sirenPriceOracle = _sirenPriceOracle;
        tradeFeeBasisPoints = _tradeFeeBasisPoints;

        // Save off series tokens
        underlyingToken = _underlyingToken;
        priceToken = _priceToken;
        collateralToken = _collateralToken;

        // Create the lpToken and initialize it
        Proxy lpTokenProxy = new Proxy(_tokenImplementation);
        lpToken = ISimpleToken(address(lpTokenProxy));

        // AMM name will be <underlying>-<price>-<collateral>, e.g. WBTC-USDC-WBTC for a WBTC Call AMM
        string memory ammName = string(
            abi.encodePacked(
                IERC20Lib(address(underlyingToken)).symbol(),
                "-",
                IERC20Lib(address(priceToken)).symbol(),
                "-",
                IERC20Lib(address(collateralToken)).symbol()
            )
        );
        string memory lpTokenName = string(abi.encodePacked("LP-", ammName));
        lpToken.initialize(
            lpTokenName,
            lpTokenName,
            IERC20Lib(address(collateralToken)).decimals()
        );

        // Set default volatility
        // 0.4 * volInSeconds * 1e18
        volatilityFactor = 4000e14;

        __Ownable_init();

        emit AMMInitialized(
            lpToken,
            _sirenPriceOracle,
            address(_seriesController)
        );
    }

    /// The owner can set the volatility factor used to price the options
    function setVolatilityFactor(uint256 _volatilityFactor) public onlyOwner {
        // Check lower bounds: 500e10 corresponds to ~7% annualized volatility
        require(_volatilityFactor > 500e10, "E09");

        volatilityFactor = _volatilityFactor;
        emit VolatilityFactorUpdated(_volatilityFactor);
    }

    /// The owner can set the trade fee params - if any are set to 0/0x0 then trade fees are disabled
    function setTradingFeeParams(
        uint16 _tradeFeeBasisPoints,
        uint16 _maxOptionFeeBasisPoints,
        address _feeDestinationAddress
    ) public onlyOwner {
        tradeFeeBasisPoints = _tradeFeeBasisPoints;
        maxOptionFeeBasisPoints = _maxOptionFeeBasisPoints;
        feeDestinationAddress = _feeDestinationAddress;
        emit TradeFeesUpdated(
            tradeFeeBasisPoints,
            maxOptionFeeBasisPoints,
            feeDestinationAddress
        );
    }

    /// @notice update the logic contract for this proxy contract
    /// @param _newImplementation the address of the new MinterAmm implementation
    /// @dev only the admin address may call this function
    function updateImplementation(address _newImplementation)
        external
        onlyOwner
    {
        require(_newImplementation != address(0x0), "E10");

        _updateCodeAddress(_newImplementation);
    }

    /// @notice update the AmmDataProvider used by this AMM
    /// @param _newAmmDataProvider the address of the new AmmDataProvider contract
    /// @dev only the admin address may call this function
    function updateAmmDataProvider(address _newAmmDataProvider)
        external
        onlyOwner
    {
        require(_newAmmDataProvider != address(0x0), "E14");

        ammDataProvider = _newAmmDataProvider;

        emit NewAmmDataProvider(_newAmmDataProvider);
    }

    /// @notice update the address for the airswap lib used for direct buys
    /// @param _lightAirswapAddress the new address to use
    /// @dev only the admin address may call this function
    /// @dev setting the address to 0x0 will disable this functionality
    function updateLightAirswapAddress(address _lightAirswapAddress)
        external
        onlyOwner
    {
        lightAirswapAddress = _lightAirswapAddress;

        emit NewLightAirswapAddress(_lightAirswapAddress);
    }

    /// LP allows collateral to be used to mint new options
    /// bTokens and wTokens will be held in this contract and can be traded back and forth.
    /// The amount of lpTokens is calculated based on total pool value
    function provideCapital(uint256 collateralAmount, uint256 lpTokenMinimum)
        external
        nonReentrant
    {
        // Move collateral into this contract
        collateralToken.safeTransferFrom(
            msg.sender,
            address(this),
            collateralAmount
        );

        // If first LP, mint options, mint LP tokens, and send back any redemption amount
        if (IERC20Lib(address(lpToken)).totalSupply() == 0) {
            // Mint lp tokens to the user
            lpToken.mint(msg.sender, collateralAmount);

            // Emit event
            LpTokensMinted(msg.sender, collateralAmount, collateralAmount);

            // Bail out after initial tokens are minted - nothing else to do
            return;
        }

        // At any given moment the AMM can have the following reserves:
        // * collateral token
        // * active bTokens and wTokens for any series
        // * expired bTokens and wTokens for any series
        // In order to calculate correct LP amount we do the following:
        // 1. Claim expired wTokens and bTokens
        // 2. Add value of all active bTokens and wTokens at current prices
        // 3. Add value of collateral

        claimAllExpiredTokens();

        uint256 poolValue = getTotalPoolValue(false);

        // Mint LP tokens - the percentage added to bTokens should be same as lp tokens added
        uint256 lpTokenExistingSupply = IERC20Lib(address(lpToken))
            .totalSupply();

        uint256 lpTokensNewSupply = (poolValue * lpTokenExistingSupply) /
            (poolValue - collateralAmount);
        uint256 lpTokensToMint = lpTokensNewSupply - lpTokenExistingSupply;
        require(lpTokensToMint >= lpTokenMinimum, "Slippage exceeded");
        lpToken.mint(msg.sender, lpTokensToMint);

        // Emit event
        emit LpTokensMinted(msg.sender, collateralAmount, lpTokensToMint);
    }

    /// LP can redeem their LP tokens in exchange for collateral
    /// If `sellTokens` is true pro-rata active b/wTokens will be sold to the pool in exchange for collateral
    /// All expired wTokens will be claimed
    /// LP will get pro-rata collateral asset
    function withdrawCapital(
        uint256 lpTokenAmount,
        bool sellTokens,
        uint256 collateralMinimum
    ) public nonReentrant {
        require(!sellTokens || collateralMinimum > 0, "E12");
        // First get starting numbers
        uint256 redeemerCollateralBalance = collateralToken.balanceOf(
            msg.sender
        );

        // Get the lpToken supply
        uint256 lpTokenSupply = IERC20Lib(address(lpToken)).totalSupply();

        // Burn the lp tokens
        lpToken.burn(msg.sender, lpTokenAmount);

        // Claim all expired wTokens
        claimAllExpiredTokens();

        uint256 collateralTokenBalance = collateralToken.balanceOf(
            address(this)
        );

        // Withdraw pro-rata collateral token
        // We withdraw this collateral here instead of at the end,
        // because when we sell the residual tokens to the pool we want
        // to exclude the withdrawn collateral
        uint256 ammCollateralBalance = collateralTokenBalance -
            ((collateralTokenBalance * lpTokenAmount) / lpTokenSupply);

        // Sell pro-rata active tokens or withdraw if no collateral left
        ammCollateralBalance = _sellOrWithdrawActiveTokens(
            lpTokenAmount,
            lpTokenSupply,
            msg.sender,
            sellTokens,
            ammCollateralBalance
        );

        // Send all accumulated collateralTokens
        collateralToken.safeTransfer(
            msg.sender,
            collateralTokenBalance - ammCollateralBalance
        );

        uint256 collateralTokenSent = collateralToken.balanceOf(msg.sender) -
            redeemerCollateralBalance;
        require(
            !sellTokens || collateralTokenSent >= collateralMinimum,
            "Slippage exceeded"
        );

        // Emit the event
        emit LpTokensBurned(msg.sender, collateralTokenSent, lpTokenAmount);
    }

    /// @notice Claims any remaining collateral from all expired series whose wToken is held by the AMM, and removes
    /// the expired series from the AMM's collection of series
    function claimAllExpiredTokens() public {
        for (uint256 i = 0; i < openSeries.length(); i++) {
            uint64 seriesId = uint64(openSeries.at(i));
            while (
                seriesController.state(seriesId) ==
                ISeriesController.SeriesState.EXPIRED
            ) {
                claimExpiredTokens(seriesId);

                // Handle edge case: If, prior to removing the Series, i was the index of the last Series
                // in openSeries, then after the removal `i` will point to one beyond the end of the array.
                // This means we've iterated through all of the Series in `openSeries`, and we should break
                // out of the while loop. At this point i == openSeries.length(), so the outer for loop
                // will end as well
                if (i == openSeries.length()) {
                    break;
                } else {
                    seriesId = uint64(openSeries.at(i));
                }
            }
        }
    }

    /// @notice Claims any remaining collateral from expired series whose wToken is held by the AMM, and removes
    /// the expired series from the AMM's collection of series
    function claimExpiredTokens(uint64 seriesId) public {
        // claim the expired series' wTokens, which means it can now be safely removed
        uint256 bTokenIndex = SeriesLibrary.bTokenIndex(seriesId);
        uint256 wTokenIndex = SeriesLibrary.wTokenIndex(seriesId);

        uint256 bTokenBalance = erc1155Controller.balanceOf(
            address(this),
            bTokenIndex
        );
        if (bTokenBalance > 0) {
            seriesController.exerciseOption(seriesId, bTokenBalance, false);
        }

        uint256 wTokenBalance = erc1155Controller.balanceOf(
            address(this),
            wTokenIndex
        );
        if (wTokenBalance > 0) {
            seriesController.claimCollateral(seriesId, wTokenBalance);
        }
        // Remove the expired series to free storage and reduce gas fee
        // NOTE: openSeries.remove will remove the series from the i’th position in the EnumerableSet by
        // swapping it with the last element in EnumerableSet and then calling .pop on the internal array.
        // We are relying on this undocumented behavior of EnumerableSet, which is acceptable because once
        // deployed we will never change the EnumerableSet logic.
        openSeries.remove(seriesId);

        emit SeriesEvicted(seriesId);
    }

    /// During liquidity withdrawal we either sell pro-rata active tokens back to the pool
    /// or withdraw them to the LP
    function _sellOrWithdrawActiveTokens(
        uint256 lpTokenAmount,
        uint256 lpTokenSupply,
        address redeemer,
        bool sellTokens,
        uint256 collateralLeft
    ) internal returns (uint256) {
        for (uint256 i = 0; i < openSeries.length(); i++) {
            uint64 seriesId = uint64(openSeries.at(i));
            if (
                seriesController.state(seriesId) ==
                ISeriesController.SeriesState.OPEN
            ) {
                uint256 bTokenIndex = SeriesLibrary.bTokenIndex(seriesId);
                uint256 wTokenIndex = SeriesLibrary.wTokenIndex(seriesId);

                uint256 bTokenToSell = (erc1155Controller.balanceOf(
                    address(this),
                    bTokenIndex
                ) * lpTokenAmount) / lpTokenSupply;
                uint256 wTokenToSell = (erc1155Controller.balanceOf(
                    address(this),
                    wTokenIndex
                ) * lpTokenAmount) / lpTokenSupply;
                if (!sellTokens || lpTokenAmount == lpTokenSupply) {
                    // Full LP token withdrawal for the last LP in the pool
                    // or if auto-sale is disabled
                    if (bTokenToSell > 0) {
                        bytes memory data;
                        erc1155Controller.safeTransferFrom(
                            address(this),
                            redeemer,
                            bTokenIndex,
                            bTokenToSell,
                            data
                        );
                    }
                    if (wTokenToSell > 0) {
                        bytes memory data;
                        erc1155Controller.safeTransferFrom(
                            address(this),
                            redeemer,
                            wTokenIndex,
                            wTokenToSell,
                            data
                        );
                    }
                } else {
                    // The LP sells their bToken and wToken to the AMM. The AMM
                    // pays the LP by reducing collateralLeft, which is what the
                    // AMM's collateral balance will be after executing this
                    // transaction (see MinterAmm.withdrawCapital to see where
                    // _sellOrWithdrawActiveTokens gets called)
                    uint256 collateralAmountB = optionTokenGetCollateralOutInternal(
                            seriesId,
                            bTokenToSell,
                            collateralLeft,
                            true
                        );

                    // Note! It's possible that either of the two subraction operations
                    // below will underflow and return an error. This will only
                    // happen if the AMM does not have sufficient collateral
                    // balance to buy the bToken and wToken from the LP. If this
                    // happens, this transaction will revert with a
                    // "revert" error message
                    collateralLeft -= collateralAmountB;
                    uint256 collateralAmountW = optionTokenGetCollateralOutInternal(
                            seriesId,
                            wTokenToSell,
                            collateralLeft,
                            false
                        );
                    collateralLeft -= collateralAmountW;
                }
            }
        }

        return collateralLeft;
    }

    /// Get value of all assets in the pool in units of this AMM's collateralToken.
    /// Can specify whether to include the value of expired unclaimed tokens
    function getTotalPoolValue(bool includeUnclaimed)
        public
        view
        returns (uint256)
    {
        return
            IAmmDataProvider(ammDataProvider).getTotalPoolValue(
                includeUnclaimed,
                getAllSeries(),
                collateralToken.balanceOf(address(this)),
                address(this),
                volatilityFactor
            );
    }

    /// @notice List the Series ids this AMM trades
    /// @notice Warning: there is no guarantee that the indexes
    /// of any individual Series will remain constant between blocks. At any
    /// point the indexes of a particular Series may change, so do not rely on
    /// the indexes obtained from this function
    /// @return an array of all the series IDs
    function getAllSeries() public view returns (uint64[] memory) {
        uint64[] memory series = new uint64[](openSeries.length());
        for (uint256 i = 0; i < openSeries.length(); i++) {
            series[i] = uint64(openSeries.at(i));
        }
        return series;
    }

    /// @notice Get a specific Series that this AMM trades
    /// @notice Warning: there is no guarantee that the indexes
    /// of any individual Series will remain constant between blocks. At any
    /// point the indexes of a particular Series may change, so do not rely on
    /// the indexes obtained from this function
    /// @param seriesId the ID of the Series
    /// @return an ISeries, if it exists
    function getSeries(uint64 seriesId)
        external
        view
        returns (ISeriesController.Series memory)
    {
        require(openSeries.contains(seriesId), "E13");
        return seriesController.series(seriesId);
    }

    /// This function determines reserves of a bonding curve for a specific series.
    /// Given price of bToken we determine what is the largest pool we can create such that
    /// the ratio of its reserves satisfy the given bToken price: Rb / Rw = (1 - Pb) / Pb
    function getVirtualReserves(uint64 seriesId)
        public
        view
        returns (uint256, uint256)
    {
        require(openSeries.contains(seriesId), "E13");

        return
            IAmmDataProvider(ammDataProvider).getVirtualReserves(
                seriesId,
                address(this),
                collateralToken.balanceOf(address(this)),
                getPriceForSeries(seriesId)
            );
    }

    /// @dev Get the current series price of the underlying token with units of priceToken,
    /// always with 8 decimals
    /// @dev For example, if underlying == WBTC and price == USDC, then this function will return
    /// 4500000000000 ($45_000 in human readable units)
    function getCurrentUnderlyingPrice() private view returns (uint256) {
        return
            IPriceOracle(sirenPriceOracle).getCurrentPrice(
                address(underlyingToken),
                address(priceToken)
            );
    }

    /// @notice Get the bToken price for given Series, in units of the collateral token
    /// and normalized to 1e18. We use a normalization factor of 1e18 because we need
    /// to represent fractional values, yet Solidity does not support floating point numerics.
    /// @notice For example, if this is a WBTC Call option pool and so
    /// the collateral token is WBTC, then a return value of 0.5e18 means X units of bToken
    /// have a price of 0.5 * X units of WBTC. Another example; if this were a WBTC Put
    /// option pool, and so the collateral token is USDC, then a return value of 0.1e18 means
    /// X units of bToken have a price of 0.1 * X * strikePrice units of USDC.
    /// @notice This value will always be between 0 and 1e18, so you can think of it as
    /// representing the price as a fraction of 1 collateral token unit
    function getPriceForSeries(uint64 seriesId) public view returns (uint256) {
        require(openSeries.contains(seriesId), "E13");

        return
            IAmmDataProvider(ammDataProvider).getPriceForExpiredSeries(
                seriesId,
                volatilityFactor
            );
    }

    function getPriceForSeriesInternal(
        ISeriesController.Series memory series,
        uint256 underlyingPrice
    ) private view returns (uint256) {
        // Note! This function assumes the price obtained from the onchain oracle
        // in getCurrentUnderlyingPrice is a valid series price in units of
        // underlyingToken/priceToken. If the onchain price oracle's value
        // were to drift from the true series price, then the bToken price
        // we calculate here would also drift, and will result in undefined
        // behavior for any functions which call getPriceForSeries

        uint256 put;
        uint256 call;
        (call, put) = IBlackScholes(blackScholesController).optionPrices(
            series.expirationDate - block.timestamp,
            volatilityFactor,
            underlyingPrice,
            series.strikePrice,
            0
        );
        if (series.isPutOption == true) {
            return ((put * 1e18) / underlyingPrice);
        } else {
            return ((call * 1e18) / underlyingPrice);
        }
    }

    /// @dev Calculate the fee amount for a buy/sell
    /// If params are not set, the fee amount will be 0
    /// See contract comments above for logic explanation of fee calculations.
    function calculateFees(uint256 bTokenAmount, uint256 collateralAmount)
        public
        view
        returns (uint256)
    {
        // Check if fees are enabled
        if (
            tradeFeeBasisPoints > 0 &&
            maxOptionFeeBasisPoints > 0 &&
            feeDestinationAddress != address(0x0)
        ) {
            uint256 tradeFee = 0;

            // The default fee is the basis points of the number of options being bought (e.g. bToken amount)
            uint256 defaultFee = (bTokenAmount * tradeFeeBasisPoints) / 10_000;

            // The max fee is based on the maximum percentage of the collateral being paid to buy the options
            uint256 maxFee = (collateralAmount * maxOptionFeeBasisPoints) /
                10_000;

            // Use the smaller of the 2
            if (defaultFee < maxFee) {
                tradeFee = defaultFee;
            } else {
                tradeFee = maxFee;
            }

            return tradeFee;
        }

        // Fees are not enabled
        return 0;
    }

    /// @dev Allows an owner to invoke a Direct Buy against the AMM
    /// A direct buy allows a signer wallet to predetermine a number of option
    ///     tokens to buy (senderAmount) with the specified number of collateral payment tokens (signerTokens).
    /// The direct buy will first use the collateral in the AMM to mint the options and
    ///     then execute a swap with the signer using Airswap protocol.
    /// Only the owner should be allowed to execute a direct buy as this is a "guarded" call.
    /// Sender address in the Airswap protocol will be this contract address.
    function bTokenDirectBuy(
        uint64 seriesId,
        uint256 nonce, // Nonce on the airswap sig for the signer
        uint256 expiry, // Date until swap is valid
        address signerWallet, // Address of the buyer (signer)
        uint256 signerAmount, // Amount of collateral that will be paid for options by the signer
        uint256 senderAmount, // Amount of options to buy from the AMM
        uint8 v, // Sig of signer wallet for Airswap
        bytes32 r, // Sig of signer wallet for Airswap
        bytes32 s // Sig of signer wallet for Airswap
    ) external onlyOwner nonReentrant {
        require(openSeries.contains(seriesId), "E13");
        require(lightAirswapAddress != address(0x0), "E16");

        // Get the bToken balance of the AMM
        uint256 bTokenIndex = SeriesLibrary.bTokenIndex(seriesId);
        uint256 bTokenBalance = erc1155Controller.balanceOf(
            address(this),
            bTokenIndex
        );

        // Mint required number of bTokens for the direct buy (if required)
        if (bTokenBalance < senderAmount) {
            // Approve the collateral to mint bTokenAmount of new options
            uint256 bTokenCollateralAmount = seriesController
                .getCollateralPerOptionToken(
                    seriesId,
                    senderAmount - bTokenBalance
                );

            collateralToken.approve(
                address(seriesController),
                bTokenCollateralAmount
            );

            // If the AMM does not have enough collateral to mint tokens, expect revert.
            seriesController.mintOptions(
                seriesId,
                senderAmount - bTokenBalance
            );
        }

        // Approve the bTokens to be swapped
        erc1155Controller.setApprovalForAll(lightAirswapAddress, true);

        // Now that the contract has enough bTokens, swap with the buyer
        ILight(lightAirswapAddress).swap(
            nonce, // Signer's nonce
            expiry, // Expiration date of swap
            signerWallet, // Buyer of the options
            address(collateralToken), // Payment made by buyer
            signerAmount, // Amount of collateral paid for options
            address(erc1155Controller), // Address of erc1155 contract
            bTokenIndex, // Token ID for options
            senderAmount, // Num options to sell
            v,
            r,
            s
        ); // Sig of signer for swap

        // Remove approval
        erc1155Controller.setApprovalForAll(lightAirswapAddress, false);

        // Calculate trade fees if they are enabled with all params set
        uint256 tradeFee = calculateFees(senderAmount, signerAmount);

        // If fees were taken, move them to the destination
        if (tradeFee > 0) {
            collateralToken.safeTransfer(feeDestinationAddress, tradeFee);
            emit TradeFeesPaid(feeDestinationAddress, tradeFee);
        }

        // Emit the event
        emit BTokensBought(signerWallet, seriesId, senderAmount, signerAmount);
    }

    /// @dev Buy bToken of a given series.
    /// We supply series index instead of series address to ensure that only supported series can be traded using this AMM
    /// collateralMaximum is used for slippage protection.
    /// @notice Trade fees are added to the collateral amount moved from the buyer's account to pay for the bToken
    function bTokenBuy(
        uint64 seriesId,
        uint256 bTokenAmount,
        uint256 collateralMaximum
    ) external minTradeSize(bTokenAmount) nonReentrant returns (uint256) {
        require(openSeries.contains(seriesId), "E13");

        require(
            seriesController.state(seriesId) ==
                ISeriesController.SeriesState.OPEN,
            "Series has expired"
        );

        uint256 collateralAmount = bTokenGetCollateralInWithoutFees(
            seriesId,
            bTokenAmount
        );

        // Calculate trade fees if they are enabled with all params set
        uint256 tradeFee = calculateFees(bTokenAmount, collateralAmount);

        require(
            collateralAmount + tradeFee <= collateralMaximum,
            "Slippage exceeded"
        );

        // Move collateral into this contract
        collateralToken.safeTransferFrom(
            msg.sender,
            address(this),
            collateralAmount + tradeFee
        );

        // If fees were taken, move them to the destination
        if (tradeFee > 0) {
            collateralToken.safeTransfer(feeDestinationAddress, tradeFee);
            emit TradeFeesPaid(feeDestinationAddress, tradeFee);
        }

        // Mint new options only as needed
        uint256 bTokenIndex = SeriesLibrary.bTokenIndex(seriesId);
        uint256 bTokenBalance = erc1155Controller.balanceOf(
            address(this),
            bTokenIndex
        );
        if (bTokenBalance < bTokenAmount) {
            // Approve the collateral to mint bTokenAmount of new options
            uint256 bTokenCollateralAmount = seriesController
                .getCollateralPerOptionToken(
                    seriesId,
                    bTokenAmount - bTokenBalance
                );

            collateralToken.approve(
                address(seriesController),
                bTokenCollateralAmount
            );
            seriesController.mintOptions(
                seriesId,
                bTokenAmount - bTokenBalance
            );
        }

        // Send all bTokens back
        bytes memory data;
        erc1155Controller.safeTransferFrom(
            address(this),
            msg.sender,
            bTokenIndex,
            bTokenAmount,
            data
        );

        // Emit the event
        emit BTokensBought(
            msg.sender,
            seriesId,
            bTokenAmount,
            collateralAmount + tradeFee
        );

        // Return the amount of collateral required to buy
        return collateralAmount + tradeFee;
    }

    /// @notice Sell the bToken of a given series to the AMM in exchange for collateral token
    /// @notice This call will fail if the caller tries to sell a bToken amount larger than the amount of
    /// wToken held by the AMM
    /// @notice Trade fees are subracted from the collateral amount moved to the seller's account in exchange for bTokens
    /// @param seriesId The ID of the Series to buy bToken on
    /// @param bTokenAmount The amount of bToken to sell (bToken has the same decimals as the underlying)
    /// @param collateralMinimum The lowest amount of collateral the caller is willing to receive as payment
    /// for their bToken. The actual amount of bToken received may be lower than this due to slippage
    function bTokenSell(
        uint64 seriesId,
        uint256 bTokenAmount,
        uint256 collateralMinimum
    ) external minTradeSize(bTokenAmount) nonReentrant returns (uint256) {
        require(openSeries.contains(seriesId), "E13");

        require(
            seriesController.state(seriesId) ==
                ISeriesController.SeriesState.OPEN,
            "Series has expired"
        );

        uint256 collateralAmount = bTokenGetCollateralOutWithoutFees(
            seriesId,
            bTokenAmount
        );

        // Calculate trade fees if they are enabled with all params set
        uint256 tradeFee = calculateFees(bTokenAmount, collateralAmount);

        require(
            collateralAmount - tradeFee >= collateralMinimum,
            "Slippage exceeded"
        );

        uint256 bTokenIndex = SeriesLibrary.bTokenIndex(seriesId);
        uint256 wTokenIndex = SeriesLibrary.wTokenIndex(seriesId);

        // Move bToken into this contract
        bytes memory data;
        erc1155Controller.safeTransferFrom(
            msg.sender,
            address(this),
            bTokenIndex,
            bTokenAmount,
            data
        );

        // Always be closing!
        uint256 bTokenBalance = erc1155Controller.balanceOf(
            address(this),
            bTokenIndex
        );
        uint256 wTokenBalance = erc1155Controller.balanceOf(
            address(this),
            wTokenIndex
        );
        uint256 closeAmount = Math.min(bTokenBalance, wTokenBalance);

        // at this point we know it's worth calling closePosition because
        // the close amount is greater than 0, so let's call it and burn
        // excess option tokens in order to receive collateral tokens
        seriesController.closePosition(seriesId, closeAmount);

        // Send the tokens to the seller
        collateralToken.safeTransfer(msg.sender, collateralAmount - tradeFee);

        // If fees were taken, move them to the destination
        if (tradeFee > 0) {
            collateralToken.safeTransfer(feeDestinationAddress, tradeFee);
            emit TradeFeesPaid(feeDestinationAddress, tradeFee);
        }

        // Emit the event
        emit BTokensSold(
            msg.sender,
            seriesId,
            bTokenAmount,
            collateralAmount - tradeFee
        );

        // Return the amount of collateral received during sale
        return collateralAmount - tradeFee;
    }

    /// @notice Calculate premium (i.e. the option price) to buy bTokenAmount bTokens for the
    /// given Series without including any trade fees
    /// @notice The premium depends on the amount of collateral token in the pool, the reserves
    /// of bToken and wToken in the pool, and the current series price of the underlying
    /// @param seriesId The ID of the Series to buy bToken on
    /// @param bTokenAmount The amount of bToken to buy, which uses the same decimals as
    /// the underlying ERC20 token
    /// @return The amount of collateral token necessary to buy bTokenAmount worth of bTokens
    function bTokenGetCollateralInWithoutFees(
        uint64 seriesId,
        uint256 bTokenAmount
    ) public view returns (uint256) {
        return
            IAmmDataProvider(ammDataProvider).bTokenGetCollateralIn(
                seriesId,
                address(this),
                bTokenAmount,
                collateralToken.balanceOf(address(this)),
                getPriceForSeries(seriesId)
            );
    }

    /// @notice Calculate premium (i.e. the option price) to buy bTokenAmount bTokens for the
    /// given Series
    /// @notice The premium depends on the amount of collateral token in the pool, the reserves
    /// of bToken and wToken in the pool, and the current series price of the underlying
    /// @param seriesId The ID of the Series to buy bToken on
    /// @param bTokenAmount The amount of bToken to buy, which uses the same decimals as
    /// the underlying ERC20 token
    /// @return The amount of collateral token necessary to buy bTokenAmount worth of bTokens
    /// NOTE: This returns the collateral + fee amount
    function bTokenGetCollateralIn(uint64 seriesId, uint256 bTokenAmount)
        public
        view
        returns (uint256)
    {
        uint256 collateralWithoutFees = bTokenGetCollateralInWithoutFees(
            seriesId,
            bTokenAmount
        );
        uint256 tradeFee = calculateFees(bTokenAmount, collateralWithoutFees);
        return collateralWithoutFees + tradeFee;
    }

    /// @notice Calculate the amount of collateral token the user will receive for selling
    /// bTokenAmount worth of bToken to the pool. This is the option's sell price without
    /// including any trade fees
    /// @notice The sell price depends on the amount of collateral token in the pool, the reserves
    /// of bToken and wToken in the pool, and the current series price of the underlying
    /// @param seriesId The ID of the Series to sell bToken on
    /// @param bTokenAmount The amount of bToken to sell, which uses the same decimals as
    /// the underlying ERC20 token
    /// @return The amount of collateral token the user will receive upon selling bTokenAmount of
    /// bTokens to the pool
    function bTokenGetCollateralOutWithoutFees(
        uint64 seriesId,
        uint256 bTokenAmount
    ) public view returns (uint256) {
        return
            optionTokenGetCollateralOutInternal(
                seriesId,
                bTokenAmount,
                collateralToken.balanceOf(address(this)),
                true
            );
    }

    /// @notice Calculate the amount of collateral token the user will receive for selling
    /// bTokenAmount worth of bToken to the pool. This is the option's sell price
    /// @notice The sell price depends on the amount of collateral token in the pool, the reserves
    /// of bToken and wToken in the pool, and the current series price of the underlying
    /// @param seriesId The ID of the Series to sell bToken on
    /// @param bTokenAmount The amount of bToken to sell, which uses the same decimals as
    /// the underlying ERC20 token
    /// @return The amount of collateral token the user will receive upon selling bTokenAmount of
    /// bTokens to the pool minus any trade fees
    /// NOTE: This returns the collateral - fee amount
    function bTokenGetCollateralOut(uint64 seriesId, uint256 bTokenAmount)
        public
        view
        returns (uint256)
    {
        uint256 collateralWithoutFees = optionTokenGetCollateralOutInternal(
            seriesId,
            bTokenAmount,
            collateralToken.balanceOf(address(this)),
            true
        );
        uint256 tradeFee = calculateFees(bTokenAmount, collateralWithoutFees);
        return collateralWithoutFees - tradeFee;
    }

    /// @notice Sell the wToken of a given series to the AMM in exchange for collateral token
    /// @param seriesId The ID of the Series to buy wToken on
    /// @param wTokenAmount The amount of wToken to sell (wToken has the same decimals as the underlying)
    /// @param collateralMinimum The lowest amount of collateral the caller is willing to receive as payment
    /// for their wToken. The actual amount of wToken received may be lower than this due to slippage
    function wTokenSell(
        uint64 seriesId,
        uint256 wTokenAmount,
        uint256 collateralMinimum
    ) external minTradeSize(wTokenAmount) nonReentrant returns (uint256) {
        require(openSeries.contains(seriesId), "E13");

        require(
            seriesController.state(seriesId) ==
                ISeriesController.SeriesState.OPEN,
            "Series has expired"
        );

        // Get initial stats
        uint256 collateralAmount = wTokenGetCollateralOut(
            seriesId,
            wTokenAmount
        );
        require(collateralAmount >= collateralMinimum, "Slippage exceeded");

        uint256 bTokenIndex = SeriesLibrary.bTokenIndex(seriesId);
        uint256 wTokenIndex = SeriesLibrary.wTokenIndex(seriesId);

        // Move wToken into this contract
        bytes memory data;
        erc1155Controller.safeTransferFrom(
            msg.sender,
            address(this),
            wTokenIndex,
            wTokenAmount,
            data
        );

        // Always be closing!
        uint256 bTokenBalance = erc1155Controller.balanceOf(
            address(this),
            bTokenIndex
        );
        uint256 wTokenBalance = erc1155Controller.balanceOf(
            address(this),
            wTokenIndex
        );
        uint256 closeAmount = Math.min(bTokenBalance, wTokenBalance);
        if (closeAmount > 0) {
            seriesController.closePosition(seriesId, closeAmount);
        }

        // Send the tokens to the seller
        collateralToken.safeTransfer(msg.sender, collateralAmount);

        // Emit the event
        emit WTokensSold(msg.sender, seriesId, wTokenAmount, collateralAmount);

        // Return the amount of collateral received during sale
        return collateralAmount;
    }

    /// @notice Calculate amount of collateral in exchange for selling wTokens
    function wTokenGetCollateralOut(uint64 seriesId, uint256 wTokenAmount)
        public
        view
        returns (uint256)
    {
        return
            optionTokenGetCollateralOutInternal(
                seriesId,
                wTokenAmount,
                collateralToken.balanceOf(address(this)),
                false
            );
    }

    /// @dev Calculates the amount of collateral token a seller will receive for selling their option tokens,
    /// taking into account the AMM's level of reserves
    /// @param seriesId The ID of the Series
    /// @param optionTokenAmount The amount of option tokens (either bToken or wToken) to be sold
    /// @param _collateralTokenBalance The amount of collateral token held by this AMM
    /// @param isBToken true if the option token is bToken, and false if it's wToken. Depending on which
    /// of the two it is, the equation for calculating the final collateral token is a little different
    /// @return The amount of collateral token the seller will receive in exchange for their option token
    function optionTokenGetCollateralOutInternal(
        uint64 seriesId,
        uint256 optionTokenAmount,
        uint256 _collateralTokenBalance,
        bool isBToken
    ) private view returns (uint256) {
        return
            IAmmDataProvider(ammDataProvider).optionTokenGetCollateralOut(
                seriesId,
                address(this),
                optionTokenAmount,
                _collateralTokenBalance,
                getPriceForSeries(seriesId),
                isBToken
            );
    }

    /// @notice Calculate the amount of collateral the AMM would received if all of the
    /// expired Series' wTokens and bTokens were to be redeemed for their underlying collateral
    /// value
    /// @return The amount of collateral token the AMM would receive if it were to exercise/claim
    /// all expired bTokens/wTokens
    function getCollateralValueOfAllExpiredOptionTokens()
        public
        view
        returns (uint256)
    {
        return
            IAmmDataProvider(ammDataProvider)
                .getCollateralValueOfAllExpiredOptionTokens(
                    getAllSeries(),
                    address(this)
                );
    }

    /// @notice Calculate sale value of pro-rata LP b/wTokens in units of collateral token
    function getOptionTokensSaleValue(uint256 lpTokenAmount)
        external
        view
        returns (uint256)
    {
        uint256 lpTokenSupply = IERC20Lib(address(lpToken)).totalSupply();

        return
            IAmmDataProvider(ammDataProvider).getOptionTokensSaleValue(
                lpTokenAmount,
                lpTokenSupply,
                getAllSeries(),
                address(this),
                collateralToken.balanceOf(address(this)),
                volatilityFactor
            );
    }

    /// @notice Adds the address of series to the amm
    /// @dev Only the associated SeriesController may call this function
    /// @dev The SeriesController calls this function when it is creating a Series
    /// and adds the Series to this AMM
    function addSeries(uint64 _seriesId) external override {
        require(msg.sender == address(seriesController), "E11");
        // Prevents out of gas error, occuring at 250 series, from locking
        // in LPs when we cycle over openSeries in _sellOrWithdrawActiveTokens.
        // We further lower the limit to 100 series for extra safety.
        require(openSeries.length() <= 100, "Too many open series");
        openSeries.add(_seriesId);
    }

    /// @notice Returns true when interfaceId is the ID of the addSeries function or the ERC165
    /// standard, and false otherwise
    /// @dev This function exists only so the SeriesController can tell when to try to add
    /// Series it has created to the MinterAmm
    function supportsInterface(bytes4 interfaceId)
        public
        view
        override
        returns (bool)
    {
        return
            interfaceId == this.addSeries.selector ||
            super.supportsInterface(interfaceId);
    }
}<|MERGE_RESOLUTION|>--- conflicted
+++ resolved
@@ -7,27 +7,17 @@
 import "../libraries/Math.sol";
 import "../proxy/Proxiable.sol";
 import "../proxy/Proxy.sol";
-<<<<<<< HEAD
 import "../libraries/Math.sol";
 import "./InitializeableAmm.sol";
 import "./IAmmDataProvider.sol";
 import "./IAddSeriesToAmm.sol";
 import "./IBlackScholes.sol";
-=======
->>>>>>> af91c053
 import "../series/IPriceOracle.sol";
 import "../swap/ILight.sol";
 import "../token/IERC20Lib.sol";
-<<<<<<< HEAD
 import "../oz/EnumerableSet.sol";
 import "../series/SeriesLibrary.sol";
-import "hardhat/console.sol";
-=======
-import "./IAddSeriesToAmm.sol";
-import "./IAmmDataProvider.sol";
-import "./InitializeableAmm.sol";
 import "./MinterAmmStorage.sol";
->>>>>>> af91c053
 
 /// This is an implementation of a minting/redeeming AMM (Automated Market Maker) that trades a list of series with the same
 /// collateral token. For example, a single WBTC Call AMM contract can trade all strikes of WBTC calls using
@@ -97,55 +87,6 @@
 
     using EnumerableSet for EnumerableSet.UintSet;
 
-<<<<<<< HEAD
-    /// @dev The token contract that will track lp ownership of the AMM
-    ISimpleToken public lpToken;
-
-    /// @dev The ERC20 tokens used by all the Series associated with this AMM
-    IERC20 public underlyingToken;
-    IERC20 public priceToken;
-    IERC20 public collateralToken;
-
-    /// @dev The registry which the AMM will use to lookup individual Series
-    ISeriesController public seriesController;
-
-    /// @notice The contract used to mint the option tokens
-    IERC1155 public erc1155Controller;
-
-    /// @dev Fees on trading
-    uint16 public tradeFeeBasisPoints;
-
-    /// Volatility factor used in the black scholes approximation - can be updated by the owner */
-    uint256 public volatilityFactor;
-
-    /// @dev Flag to ensure initialization can only happen once
-    bool initialized = false;
-
-    uint256 public constant MINIMUM_TRADE_SIZE = 1000;
-
-    /// @dev A price oracle contract used to get onchain price data
-    address private sirenPriceOracle;
-
-    /// @dev Collection of ids of open series
-    /// @dev If we ever re-deploy MinterAmm we need to check that the EnumerableSet implementation hasn’t changed,
-    /// because we rely on undocumented implementation details (see Note in MinterAmm.claimAllExpiredTokens on
-    /// removing series)
-    EnumerableSet.UintSet private openSeries;
-
-    /// @dev Max fee basis points on the value of the option
-    uint16 public maxOptionFeeBasisPoints;
-
-    /// @dev Address where fees are sent on each trade
-    address public feeDestinationAddress;
-
-    /// @dev The contract used to make pricing calculations for the MinterAmm
-    address public ammDataProvider;
-
-    /// @dev The contract used to make pricing calculations for the MinterAmm
-    address public blackScholesController;
-
-=======
->>>>>>> af91c053
     /// Emitted when the amm is created
     event AMMInitialized(
         ISimpleToken lpToken,
