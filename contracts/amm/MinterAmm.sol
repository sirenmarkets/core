--- conflicted
+++ resolved
@@ -95,13 +95,10 @@
     uint256 public volatilityFactor;
 
     /** Array of addresses of open markets with respect to the assetpair*/
-<<<<<<< HEAD
     /**@dev If we ever re-deploy MinterAmm we need to check that the EnumerableSet implementation hasn’t changed, 
     because we rely on undocumented implementation details (see Note in MinterAmm.claimAllExpiredTokens on 
-    removing markets )
+    removing markets)
     */
-=======
->>>>>>> a57a5294
     EnumerableSet.AddressSet private openMarkets;
 
     /** @dev Flag to ensure initialization can only happen once */
@@ -192,10 +189,6 @@
 
     /** Emitted when an expired market has been removed*/
     event MarketEvicted(
-<<<<<<< HEAD
-=======
-        address ammAddress,
->>>>>>> a57a5294
         address marketAddress
     );
 
@@ -523,8 +516,7 @@
      * them into collateral token which gets added to its liquidity pool &
      * removes the expired markets
      */
-        function claimAllExpiredTokens() public {
-
+    function claimAllExpiredTokens() public {
         for (uint256 i = 0; i < openMarkets.length(); i++) {
             IMarket optionMarket = IMarket(openMarkets.at(i));
             while (optionMarket.state() == IMarket.MarketState.EXPIRED){
@@ -537,7 +529,6 @@
                     claimExpiredTokens(optionMarket, wTokenBalance);
                 }
                 //Remove the expired market to free storage and reduce gas fee 
-<<<<<<< HEAD
                 //NOTE: OpenMarkets.remove will remove the market from the i’th position in the EnumerableSet by
                 //swapping it with the last element in EnumerableSet and then calling .pop on the internal array.
                 //We are relying on this undocumented behavior of EnumerableSet, which is acceptable because once
@@ -547,13 +538,6 @@
                 
                 //emit the event
                 emit MarketEvicted(evictedMarketAddress);
-=======
-                address evictedMarketAddress =  address(openMarkets.at(i));
-                openMarkets.remove(evictedMarketAddress);
-                
-                //emit the event
-                emit MarketEvicted(address(this),evictedMarketAddress);
->>>>>>> a57a5294
 
                 //Handle edge cases: Since i is at the same position while removing and length is 
                 //decreasing i might be bigger than length and cause index out of bounds
@@ -1059,11 +1043,7 @@
         uint256 bTokenAmount,
         uint256 collateralMinimum
     ) public minTradeSize(bTokenAmount) returns (uint256) {
-<<<<<<< HEAD
         IMarket optionMarket = getMarket(marketAddress);
-=======
-         IMarket optionMarket = getMarket(marketAddress);
->>>>>>> a57a5294
         require(
             optionMarket.state() == IMarket.MarketState.OPEN,
             "bTokenSell must be open"
@@ -1222,13 +1202,8 @@
      * @dev Adds the address of market to the amm
      * This method is called by Market Registry when it is creating a new market
      */
-<<<<<<< HEAD
     function addMarket(address newMarketAddress) external override {
         require(msg.sender == address(registry), "Only registry can call addMarket");
-=======
-    function addMarket(address newMarketAddress,address sender) external override{
-        require(owner() == sender,'Only owner can call the method');
->>>>>>> a57a5294
         openMarkets.add(newMarketAddress);
     }
 }