// SPDX-License-Identifier: GPL-3.0-only

pragma solidity 0.8.0;

import "@openzeppelin/contracts-upgradeable/access/OwnableUpgradeable.sol";
import "@openzeppelin/contracts-upgradeable/token/ERC1155/utils/ERC1155HolderUpgradeable.sol";
import "../libraries/Math.sol";
import "../proxy/Proxiable.sol";
import "../proxy/Proxy.sol";
import "./InitializeableAmm.sol";
import "./IAmmDataProvider.sol";
import "./IAddSeriesToAmm.sol";
import "../series/IPriceOracle.sol";
import "../swap/ILight.sol";
import "../token/IERC20Lib.sol";
import "../oz/EnumerableSet.sol";
import "../series/SeriesLibrary.sol";
import "./MinterAmmStorage.sol";
import "../series/IVolatilityOracle.sol";
import "./IBlackScholes.sol";

import "hardhat/console.sol";

/// This is an implementation of a minting/redeeming AMM (Automated Market Maker) that trades a list of series with the same
/// collateral token. For example, a single WBTC Call AMM contract can trade all strikes of WBTC calls using
/// WBTC as the collateral, and a single WBTC Put AMM contract can trade all strikes of WBTC puts, using
/// USDC as the collateral.
///
/// Each AMM uses a triplet of ERC20 tokens to define the option asset whose price determines the option's value
/// (the underlyingToken), the token used to denominate the strike price (the priceToken) and the token used
/// as collateral writing the option (the collateralToken). The collateralToken also determines the units used
/// in pricing the option's premiums.
///
/// It uses an on-chain Black-Scholes approximation to calculate the price of a single option (which we represent by an
/// ERC1155 token we call "bToken"). The Black-Scholes approximation uses an on-chain oracle price feed to get the
/// current series price of the underlying asset. By using an on-chain oracle the AMM's bonding curve is aware of the
/// time-dependent nature of options pricing (a.k.a. theta-decay), and can price options better than a naive constant
/// product bonding curve such as Uniswap.
///
/// In addition, it uses a novel "mint aware bonding curve" to allow for infinite depth when buying options. A user
/// pays for options in units of the AMM's collateral token, and the AMM uses this collateral to mint additional bTokens
/// to satisfy the user's trade size
///
/// External users can buy bTokens with collateral (wToken trading is disabled in this version).
/// When they do this, the AMM will mint new bTokens and wTokens, sell the wToken to the AMM for more bToken,
/// and transfer the bToken to the user.
///
/// External users can sell bTokens for collateral. When they do this, the AMM will sell a partial amount of assets
/// to get a 50/50 split between bTokens and wTokens, then redeem them for collateral and transfer the collateral back to
/// the user.
///
/// If fees are enabled (3 params are configured: trade fee, max fee, and fee destination) a trade fee will be collected and
/// sent to an external acct.  Fee calculations mimic the Deribit fee schedule (see https://www.deribit.com/pages/information/fees for
/// their explanation with examples of BTC/ETH options). Each buy/sell has a trade fee percentage
/// based on the number of underlying option contracts (bToken amt) priced in the collateral token.
/// Additionally, there is a max fee percentage based on the option value being bought or sold (collateral paid or received).
/// The lower of the 2 fees calculated will be used.  Fees are paid out on each buy or sell of bTokens to a configured address.
///
/// Fee Example: If trade fee is 3 basis points and max fee is 1250 basis points and a buy of bTokens is priced at 0.0001 collateral
/// tokens, the fee will be 0.0000125 collateral tokens (using the max fee). If the option prices are much higher then 0.0003
/// of collateral would be the fee for each bToken.
///
/// LPs can provide collateral for liquidity. All collateral will be used to mint bTokens/wTokens for each trade.
/// They will be given a corresponding amount of lpTokens to track ownership. The amount of lpTokens is calculated based on
/// total pool value which includes collateral token, active b/wTokens and expired/unclaimed b/wTokens
///
/// LPs can withdraw collateral from liquidity. When withdrawing user can specify if they want their pro-rata b/wTokens
/// to be automatically sold to the pool for collateral. If the chose not to sell then they get pro-rata of all tokens
/// in the pool (collateral, bToken, wToken). If they chose to sell then their bTokens and wTokens will be sold
/// to the pool for collateral incurring slippage.
///
/// All expired unclaimed wTokens are automatically claimed on each deposit or withdrawal
///
/// All conversions between bToken and wToken in the AMM will generate fees that will be send to the protocol fees pool
/// (disabled in this version)
contract MinterAmm is
    InitializeableAmm,
    ERC1155HolderUpgradeable,
    IAddSeriesToAmm,
    OwnableUpgradeable,
    Proxiable,
    MinterAmmStorageV2
{
    /// @dev NOTE: No local variables should be added here.  Instead see MinterAmmStorageV*.sol

    /// Use safe ERC20 functions for any token transfers since people don't follow the ERC20 standard */
    using SafeERC20 for IERC20;
    using SafeERC20 for ISimpleToken;

    using EnumerableSet for EnumerableSet.UintSet;

    /// Emitted when the amm is created
    event AMMInitialized(
        ISimpleToken lpToken,
        address sirenPriceOracle,
        address controller
    );

    /// Emitted when an LP deposits collateral
    event LpTokensMinted(
        address minter,
        uint256 collateralAdded,
        uint256 lpTokensMinted
    );

    /// Emitted when an LP withdraws collateral
    event LpTokensBurned(
        address redeemer,
        uint256 collateralRemoved,
        uint256 lpTokensBurned
    );

    /// Emitted when a user buys bTokens from the AMM
    event BTokensBought(
        address buyer,
        uint64 seriesId,
        uint256 bTokensBought,
        uint256 collateralPaid
    );

    /// Emitted when a user sells bTokens to the AMM
    event BTokensSold(
        address seller,
        uint64 seriesId,
        uint256 bTokensSold,
        uint256 collateralPaid
    );

    /// Emitted when a user sells wTokens to the AMM
    event WTokensSold(
        address seller,
        uint64 seriesId,
        uint256 wTokensSold,
        uint256 collateralPaid
    );

    /// Emitted when the owner updates volatilityFactor
    /// TODO: update this to emmit the series id and the volatility
    event VolatilityFactorUpdated(uint256 newVolatilityFactor);

    /// Emitted when a new sirenPriceOracle gets set on an upgraded AMM
    event NewSirenPriceOracle(address newSirenPriceOracle);

    /// Emitted when a new ammDataProviders gets set on an upgraded AMM
    event NewAmmDataProvider(address newAmmDataProvider);

    /// @notice Emitted when an expired series has been removed
    event SeriesEvicted(uint64 seriesId);

    /// Emitted when the owner updates fee params
    event TradeFeesUpdated(
        uint16 newTradeFeeBasisPoints,
        uint16 newMaxOptionFeeBasisPoints,
        address newFeeDestinationAddress
    );

    // Emitted when fees are paid
    event TradeFeesPaid(address indexed feePaidTo, uint256 feeAmount);

    // Emitted when owner updates
    event NewLightAirswapAddress(address newLightAirswapAddress);

    // Error codes. We only use error code because we need to reduce the size of this contract's deployed
    // bytecode in order for it to be deployable

    // E02: Invalid _sirenPriceOracle
    // E03: Invalid _underlyingToken
    // E04: Invalid _priceToken
    // E05: Invalid _collateralToken
    // E06: _underlyingToken cannot equal _priceToken
    // E07: Invalid _tokenImplementation
    // E08: Contract can only be initialized once
    // E09: VolatilityFactor is too low
    // E10: Invalid _newImplementation
    // E11: Can only be called by SeriesController
    // E12: withdrawCapital: collateralMinimum must be set
    // E13: Series does not exist on this AMM
    // E14: Invalid _newAmmDataProvider
    // E15: Invalid _ammDataProvider
    // E16: Invalid lightAirswapAddress

    /// @dev Require minimum trade size to prevent precision errors at low values
    modifier minTradeSize(uint256 tradeSize) {
        require(
            tradeSize >= MINIMUM_TRADE_SIZE,
            "Buy/Sell amount below min size"
        );
        _;
    }

    /// @dev Prevents a contract from calling itself, directly or indirectly.
    /// Calling a `nonReentrant` function from another `nonReentrant`
    /// function is not supported. It is possible to prevent this from happening
    /// by making the `nonReentrant` function external, and make it call a
    /// `private` function that does the actual work.
    modifier nonReentrant() {
        // On the first call to nonReentrant, _notEntered will be true
        require(_status != _ENTERED, "ReentrancyGuard: reentrant call");

        // Any calls to nonReentrant after this point will fail
        _status = _ENTERED;

        _;

        // By storing the original value once again, a refund is triggered (see
        // https://eips.ethereum.org/EIPS/eip-2200)
        _status = _NOT_ENTERED;
    }

    /// Initialize the contract, and create an lpToken to track ownership
    function initialize(
        ISeriesController _seriesController,
        address _sirenPriceOracle,
        address _ammDataProvider,
        IAddressesProvider _addressesProvider,
        IERC20 _underlyingToken,
        IERC20 _priceToken,
        IERC20 _collateralToken,
        address _tokenImplementation,
        uint16 _tradeFeeBasisPoints
    ) public override {
        require(address(_sirenPriceOracle) != address(0x0), "E02");
        require(_ammDataProvider != address(0x0), "E15");
        require(address(_underlyingToken) != address(0x0), "E03");
        require(address(_priceToken) != address(0x0), "E04");
        require(address(_collateralToken) != address(0x0), "E05");
        require(address(_underlyingToken) != address(_priceToken), "E06");
        require(_tokenImplementation != address(0x0), "E07");

        // Enforce initialization can only happen once
        require(!initialized, "E08");
        initialized = true;

        // Save off state variables
        seriesController = _seriesController;
        addressesProvider = _addressesProvider;
        ammDataProvider = _ammDataProvider;
        erc1155Controller = IERC1155(_seriesController.erc1155Controller());

        // Approve seriesController to move tokens
        erc1155Controller.setApprovalForAll(address(seriesController), true);

        sirenPriceOracle = _sirenPriceOracle;
        tradeFeeBasisPoints = _tradeFeeBasisPoints;

        // Save off series tokens
        underlyingToken = _underlyingToken;
        priceToken = _priceToken;
        collateralToken = _collateralToken;

        // Create the lpToken and initialize it
        Proxy lpTokenProxy = new Proxy(_tokenImplementation);
        lpToken = ISimpleToken(address(lpTokenProxy));

        // AMM name will be <underlying>-<price>-<collateral>, e.g. WBTC-USDC-WBTC for a WBTC Call AMM
        string memory ammName = string(
            abi.encodePacked(
                IERC20Lib(address(underlyingToken)).symbol(),
                "-",
                IERC20Lib(address(priceToken)).symbol(),
                "-",
                IERC20Lib(address(collateralToken)).symbol()
            )
        );
        string memory lpTokenName = string(abi.encodePacked("LP-", ammName));
        lpToken.initialize(
            lpTokenName,
            lpTokenName,
            IERC20Lib(address(collateralToken)).decimals()
        );

        __Ownable_init();

        emit AMMInitialized(
            lpToken,
            _sirenPriceOracle,
            address(_seriesController)
        );
    }

    /// The owner can set the volatility factor used to price the options
    function getVolatility(uint64 _seriesId) public view returns (uint256) {
        return
            uint256(
                IVolatilityOracle(addressesProvider.getVolatilityOracle())
                    .annualizedVol(
                        address(underlyingToken),
                        address(priceToken)
                    )
<<<<<<< HEAD
            ) * 1e10; // oracle stores volatility in 8 decimals precision, here we operate at 18 decimals
=======
            ) *
            1e10 + // oracle stores volatility in 8 decimals precision, here we operate at 18 decimals
            2e17; // bump IV by 20% to give LPs an edge until the dynamic IV is implemented
>>>>>>> 0ec5586f
    }

    /// Each time a trade happens we update the volatility
    function updateVolatility(
        uint64 _seriesId,
        int256 priceImpact,
        uint256 currentIV,
        uint256 vega
    ) internal {
        // To be implemented
    }

    /// The owner can set the trade fee params - if any are set to 0/0x0 then trade fees are disabled
    function setTradingFeeParams(
        uint16 _tradeFeeBasisPoints,
        uint16 _maxOptionFeeBasisPoints,
        address _feeDestinationAddress
    ) public onlyOwner {
        tradeFeeBasisPoints = _tradeFeeBasisPoints;
        maxOptionFeeBasisPoints = _maxOptionFeeBasisPoints;
        feeDestinationAddress = _feeDestinationAddress;
        emit TradeFeesUpdated(
            tradeFeeBasisPoints,
            maxOptionFeeBasisPoints,
            feeDestinationAddress
        );
    }

    /// @notice update the logic contract for this proxy contract
    /// @param _newImplementation the address of the new MinterAmm implementation
    /// @dev only the admin address may call this function
    function updateImplementation(address _newImplementation)
        external
        onlyOwner
    {
        require(_newImplementation != address(0x0), "E10");

        _updateCodeAddress(_newImplementation);
    }

    /// @notice update the AmmDataProvider used by this AMM
    /// @param _newAmmDataProvider the address of the new AmmDataProvider contract
    /// @dev only the admin address may call this function
    function updateAmmDataProvider(address _newAmmDataProvider)
        external
        onlyOwner
    {
        require(_newAmmDataProvider != address(0x0), "E14");

        ammDataProvider = _newAmmDataProvider;

        emit NewAmmDataProvider(_newAmmDataProvider);
    }

    /// @notice update the address for the airswap lib used for direct buys
    /// @param _lightAirswapAddress the new address to use
    /// @dev only the admin address may call this function
    /// @dev setting the address to 0x0 will disable this functionality
    function updateLightAirswapAddress(address _lightAirswapAddress)
        external
        onlyOwner
    {
        lightAirswapAddress = _lightAirswapAddress;

        emit NewLightAirswapAddress(_lightAirswapAddress);
    }

    /// LP allows collateral to be used to mint new options
    /// bTokens and wTokens will be held in this contract and can be traded back and forth.
    /// The amount of lpTokens is calculated based on total pool value
    function provideCapital(uint256 collateralAmount, uint256 lpTokenMinimum)
        external
        nonReentrant
    {
        // Move collateral into this contract
        collateralToken.safeTransferFrom(
            msg.sender,
            address(this),
            collateralAmount
        );

        // If first LP, mint options, mint LP tokens, and send back any redemption amount
        if (IERC20Lib(address(lpToken)).totalSupply() == 0) {
            // Mint lp tokens to the user
            lpToken.mint(msg.sender, collateralAmount);

            // Emit event
            LpTokensMinted(msg.sender, collateralAmount, collateralAmount);

            // Bail out after initial tokens are minted - nothing else to do
            return;
        }

        // At any given moment the AMM can have the following reserves:
        // * collateral token
        // * active bTokens and wTokens for any series
        // * expired bTokens and wTokens for any series
        // In order to calculate correct LP amount we do the following:
        // 1. Claim expired wTokens and bTokens
        // 2. Add value of all active bTokens and wTokens at current prices
        // 3. Add value of collateral

        claimAllExpiredTokens();

        uint256 poolValue = getTotalPoolValue(false);

        // Mint LP tokens - the percentage added to bTokens should be same as lp tokens added
        uint256 lpTokenExistingSupply = IERC20Lib(address(lpToken))
            .totalSupply();

        uint256 lpTokensNewSupply = (poolValue * lpTokenExistingSupply) /
            (poolValue - collateralAmount);
        uint256 lpTokensToMint = lpTokensNewSupply - lpTokenExistingSupply;
        require(lpTokensToMint >= lpTokenMinimum, "Slippage exceeded");
        lpToken.mint(msg.sender, lpTokensToMint);

        // Emit event
        emit LpTokensMinted(msg.sender, collateralAmount, lpTokensToMint);
    }

    /// LP can redeem their LP tokens in exchange for collateral
    /// If `sellTokens` is true pro-rata active b/wTokens will be sold to the pool in exchange for collateral
    /// All expired wTokens will be claimed
    /// LP will get pro-rata collateral asset
    function withdrawCapital(
        uint256 lpTokenAmount,
        bool sellTokens,
        uint256 collateralMinimum
    ) public nonReentrant {
        require(!sellTokens || collateralMinimum > 0, "E12");
        // First get starting numbers
        uint256 redeemerCollateralBalance = collateralToken.balanceOf(
            msg.sender
        );

        // Get the lpToken supply
        uint256 lpTokenSupply = IERC20Lib(address(lpToken)).totalSupply();

        // Burn the lp tokens
        lpToken.burn(msg.sender, lpTokenAmount);

        // Claim all expired wTokens
        claimAllExpiredTokens();

        uint256 collateralTokenBalance = collateralToken.balanceOf(
            address(this)
        );

        // Withdraw pro-rata collateral token
        // We withdraw this collateral here instead of at the end,
        // because when we sell the residual tokens to the pool we want
        // to exclude the withdrawn collateral
        uint256 ammCollateralBalance = collateralTokenBalance -
            ((collateralTokenBalance * lpTokenAmount) / lpTokenSupply);

        // Sell pro-rata active tokens or withdraw if no collateral left
        ammCollateralBalance = _sellOrWithdrawActiveTokens(
            lpTokenAmount,
            lpTokenSupply,
            msg.sender,
            sellTokens,
            ammCollateralBalance
        );

        // Send all accumulated collateralTokens
        collateralToken.safeTransfer(
            msg.sender,
            collateralTokenBalance - ammCollateralBalance
        );

        uint256 collateralTokenSent = collateralToken.balanceOf(msg.sender) -
            redeemerCollateralBalance;
        require(
            !sellTokens || collateralTokenSent >= collateralMinimum,
            "Slippage exceeded"
        );

        // Emit the event
        emit LpTokensBurned(msg.sender, collateralTokenSent, lpTokenAmount);
    }

    /// @notice Claims any remaining collateral from all expired series whose wToken is held by the AMM, and removes
    /// the expired series from the AMM's collection of series
    function claimAllExpiredTokens() public {
        for (uint256 i = 0; i < openSeries.length(); i++) {
            uint64 seriesId = uint64(openSeries.at(i));
            while (
                seriesController.state(seriesId) ==
                ISeriesController.SeriesState.EXPIRED
            ) {
                claimExpiredTokens(seriesId);

                // Handle edge case: If, prior to removing the Series, i was the index of the last Series
                // in openSeries, then after the removal `i` will point to one beyond the end of the array.
                // This means we've iterated through all of the Series in `openSeries`, and we should break
                // out of the while loop. At this point i == openSeries.length(), so the outer for loop
                // will end as well
                if (i == openSeries.length()) {
                    break;
                } else {
                    seriesId = uint64(openSeries.at(i));
                }
            }
        }
    }

    /// @notice Claims any remaining collateral from expired series whose wToken is held by the AMM, and removes
    /// the expired series from the AMM's collection of series
    function claimExpiredTokens(uint64 seriesId) public {
        // claim the expired series' wTokens, which means it can now be safely removed
        uint256 bTokenIndex = SeriesLibrary.bTokenIndex(seriesId);
        uint256 wTokenIndex = SeriesLibrary.wTokenIndex(seriesId);

        uint256 bTokenBalance = erc1155Controller.balanceOf(
            address(this),
            bTokenIndex
        );
        if (bTokenBalance > 0) {
            seriesController.exerciseOption(seriesId, bTokenBalance, false);
        }

        uint256 wTokenBalance = erc1155Controller.balanceOf(
            address(this),
            wTokenIndex
        );
        if (wTokenBalance > 0) {
            seriesController.claimCollateral(seriesId, wTokenBalance);
        }
        // Remove the expired series to free storage and reduce gas fee
        // NOTE: openSeries.remove will remove the series from the i’th position in the EnumerableSet by
        // swapping it with the last element in EnumerableSet and then calling .pop on the internal array.
        // We are relying on this undocumented behavior of EnumerableSet, which is acceptable because once
        // deployed we will never change the EnumerableSet logic.
        openSeries.remove(seriesId);

        emit SeriesEvicted(seriesId);
    }

    /// During liquidity withdrawal we either sell pro-rata active tokens back to the pool
    /// or withdraw them to the LP
    function _sellOrWithdrawActiveTokens(
        uint256 lpTokenAmount,
        uint256 lpTokenSupply,
        address redeemer,
        bool sellTokens,
        uint256 collateralLeft
    ) internal returns (uint256) {
        for (uint256 i = 0; i < openSeries.length(); i++) {
            uint64 seriesId = uint64(openSeries.at(i));
            if (
                seriesController.state(seriesId) ==
                ISeriesController.SeriesState.OPEN
            ) {
                uint256 bTokenIndex = SeriesLibrary.bTokenIndex(seriesId);
                uint256 wTokenIndex = SeriesLibrary.wTokenIndex(seriesId);

                uint256 bTokenToSell = (erc1155Controller.balanceOf(
                    address(this),
                    bTokenIndex
                ) * lpTokenAmount) / lpTokenSupply;
                uint256 wTokenToSell = (erc1155Controller.balanceOf(
                    address(this),
                    wTokenIndex
                ) * lpTokenAmount) / lpTokenSupply;
                if (!sellTokens || lpTokenAmount == lpTokenSupply) {
                    // Full LP token withdrawal for the last LP in the pool
                    // or if auto-sale is disabled
                    if (bTokenToSell > 0) {
                        bytes memory data;
                        erc1155Controller.safeTransferFrom(
                            address(this),
                            redeemer,
                            bTokenIndex,
                            bTokenToSell,
                            data
                        );
                    }
                    if (wTokenToSell > 0) {
                        bytes memory data;
                        erc1155Controller.safeTransferFrom(
                            address(this),
                            redeemer,
                            wTokenIndex,
                            wTokenToSell,
                            data
                        );
                    }
                } else {
                    // The LP sells their bToken and wToken to the AMM. The AMM
                    // pays the LP by reducing collateralLeft, which is what the
                    // AMM's collateral balance will be after executing this
                    // transaction (see MinterAmm.withdrawCapital to see where
                    // _sellOrWithdrawActiveTokens gets called)
                    uint256 bTokenPrice = getPriceForSeries(seriesId);
                    uint256 collateralAmountB = optionTokenGetCollateralOutInternal(
                            seriesId,
                            bTokenToSell,
                            collateralLeft,
                            bTokenPrice,
                            true
                        );

                    // Note! It's possible that either of the two subraction operations
                    // below will underflow and return an error. This will only
                    // happen if the AMM does not have sufficient collateral
                    // balance to buy the bToken and wToken from the LP. If this
                    // happens, this transaction will revert with a
                    // "revert" error message
                    collateralLeft -= collateralAmountB;
                    uint256 collateralAmountW = optionTokenGetCollateralOutInternal(
                            seriesId,
                            wTokenToSell,
                            collateralLeft,
                            bTokenPrice,
                            false
                        );
                    collateralLeft -= collateralAmountW;
                }
            }
        }

        return collateralLeft;
    }

    /// Get value of all assets in the pool in units of this AMM's collateralToken.
    /// Can specify whether to include the value of expired unclaimed tokens
    function getTotalPoolValue(bool includeUnclaimed)
        public
        view
        returns (uint256)
    {
        return
            IAmmDataProvider(ammDataProvider).getTotalPoolValue(
                includeUnclaimed,
                getAllSeries(),
                collateralToken.balanceOf(address(this)),
                address(this),
                getAllVolatilities()
            );
    }

    /// @notice List the Series ids this AMM trades
    /// @notice Warning: there is no guarantee that the indexes
    /// of any individual Series will remain constant between blocks. At any
    /// point the indexes of a particular Series may change, so do not rely on
    /// the indexes obtained from this function
    /// @return an array of all the series IDs
    function getAllSeries() public view returns (uint64[] memory) {
        uint64[] memory series = new uint64[](openSeries.length());
        for (uint256 i = 0; i < openSeries.length(); i++) {
            series[i] = uint64(openSeries.at(i));
        }
        return series;
    }

    /// @notice List the Volatilies price each series trade
    /// @notice Warning: there is no guarantee that the indexes
    /// of any individual Series will remain constant between blocks. At any
    /// point the indexes of a particular Series may change, so do not rely on
    /// the indexes obtained from this function
    /// @return an array of all the series IDs
    function getAllVolatilities() public view returns (uint256[] memory) {
        uint256[] memory volatilies = new uint256[](openSeries.length());
        for (uint256 i = 0; i < openSeries.length(); i++) {
            uint64 seriesId = uint64(openSeries.at(i));
            volatilies[i] = getVolatility(seriesId);
        }
        return volatilies;
    }

    /// @notice Get a specific Series that this AMM trades
    /// @notice Warning: there is no guarantee that the indexes
    /// of any individual Series will remain constant between blocks. At any
    /// point the indexes of a particular Series may change, so do not rely on
    /// the indexes obtained from this function
    /// @param seriesId the ID of the Series
    /// @return an ISeries, if it exists
    function getSeries(uint64 seriesId)
        external
        view
        returns (ISeriesController.Series memory)
    {
        require(openSeries.contains(seriesId), "E13");
        return seriesController.series(seriesId);
    }

    /// This function determines reserves of a bonding curve for a specific series.
    /// Given price of bToken we determine what is the largest pool we can create such that
    /// the ratio of its reserves satisfy the given bToken price: Rb / Rw = (1 - Pb) / Pb
    function getVirtualReserves(uint64 seriesId)
        public
        view
        returns (uint256, uint256)
    {
        require(openSeries.contains(seriesId), "E13");

        return
            IAmmDataProvider(ammDataProvider).getVirtualReserves(
                seriesId,
                address(this),
                collateralToken.balanceOf(address(this)),
                getPriceForSeries(seriesId)
            );
    }

    /// @dev Get the current series price of the underlying token with units of priceToken,
    /// always with 8 decimals
    /// @dev For example, if underlying == WBTC and price == USDC, then this function will return
    /// 4500000000000 ($45_000 in human readable units)
    function getCurrentUnderlyingPrice() private view returns (uint256) {
        return
            IPriceOracle(sirenPriceOracle).getCurrentPrice(
                address(underlyingToken),
                address(priceToken)
            );
    }

    /// @notice Get the bToken price for given Series, in units of the collateral token
    /// and normalized to 1e18. We use a normalization factor of 1e18 because we need
    /// to represent fractional values, yet Solidity does not support floating point numerics.
    /// @notice For example, if this is a WBTC Call option pool and so
    /// the collateral token is WBTC, then a return value of 0.5e18 means X units of bToken
    /// have a price of 0.5 * X units of WBTC. Another example; if this were a WBTC Put
    /// option pool, and so the collateral token is USDC, then a return value of 0.1e18 means
    /// X units of bToken have a price of 0.1 * X * strikePrice units of USDC.
    /// @notice This value will always be between 0 and 1e18, so you can think of it as
    /// representing the price as a fraction of 1 collateral token unit
    function getPriceForSeries(uint64 seriesId) public view returns (uint256) {
        require(openSeries.contains(seriesId), "E13");

        return
            IAmmDataProvider(ammDataProvider).getPriceForExpiredSeries(
                seriesId,
                getVolatility(seriesId)
            );
    }

    /// @dev Calculate the fee amount for a buy/sell
    /// If params are not set, the fee amount will be 0
    /// See contract comments above for logic explanation of fee calculations.
    function calculateFees(uint256 bTokenAmount, uint256 collateralAmount)
        public
        view
        returns (uint256)
    {
        // Check if fees are enabled
        if (
            tradeFeeBasisPoints > 0 &&
            maxOptionFeeBasisPoints > 0 &&
            feeDestinationAddress != address(0x0)
        ) {
            uint256 tradeFee = 0;

            // The default fee is the basis points of the number of options being bought (e.g. bToken amount)
            uint256 defaultFee = (bTokenAmount * tradeFeeBasisPoints) / 10_000;

            // The max fee is based on the maximum percentage of the collateral being paid to buy the options
            uint256 maxFee = (collateralAmount * maxOptionFeeBasisPoints) /
                10_000;

            // Use the smaller of the 2
            if (defaultFee < maxFee) {
                tradeFee = defaultFee;
            } else {
                tradeFee = maxFee;
            }

            return tradeFee;
        }

        // Fees are not enabled
        return 0;
    }

    /// @dev Allows an owner to invoke a Direct Buy against the AMM
    /// A direct buy allows a signer wallet to predetermine a number of option
    ///     tokens to buy (senderAmount) with the specified number of collateral payment tokens (signerTokens).
    /// The direct buy will first use the collateral in the AMM to mint the options and
    ///     then execute a swap with the signer using Airswap protocol.
    /// Only the owner should be allowed to execute a direct buy as this is a "guarded" call.
    /// Sender address in the Airswap protocol will be this contract address.
    function bTokenDirectBuy(
        uint64 seriesId,
        uint256 nonce, // Nonce on the airswap sig for the signer
        uint256 expiry, // Date until swap is valid
        address signerWallet, // Address of the buyer (signer)
        uint256 signerAmount, // Amount of collateral that will be paid for options by the signer
        uint256 senderAmount, // Amount of options to buy from the AMM
        uint8 v, // Sig of signer wallet for Airswap
        bytes32 r, // Sig of signer wallet for Airswap
        bytes32 s // Sig of signer wallet for Airswap
    ) external onlyOwner nonReentrant {
        require(openSeries.contains(seriesId), "E13");
        require(lightAirswapAddress != address(0x0), "E16");

        // Get the bToken balance of the AMM
        uint256 bTokenIndex = SeriesLibrary.bTokenIndex(seriesId);
        uint256 bTokenBalance = erc1155Controller.balanceOf(
            address(this),
            bTokenIndex
        );

        // Mint required number of bTokens for the direct buy (if required)
        if (bTokenBalance < senderAmount) {
            // Approve the collateral to mint bTokenAmount of new options
            uint256 bTokenCollateralAmount = seriesController
                .getCollateralPerOptionToken(
                    seriesId,
                    senderAmount - bTokenBalance
                );

            collateralToken.approve(
                address(seriesController),
                bTokenCollateralAmount
            );

            // If the AMM does not have enough collateral to mint tokens, expect revert.
            seriesController.mintOptions(
                seriesId,
                senderAmount - bTokenBalance
            );
        }

        // Approve the bTokens to be swapped
        erc1155Controller.setApprovalForAll(lightAirswapAddress, true);

        // Now that the contract has enough bTokens, swap with the buyer
        ILight(lightAirswapAddress).swap(
            nonce, // Signer's nonce
            expiry, // Expiration date of swap
            signerWallet, // Buyer of the options
            address(collateralToken), // Payment made by buyer
            signerAmount, // Amount of collateral paid for options
            address(erc1155Controller), // Address of erc1155 contract
            bTokenIndex, // Token ID for options
            senderAmount, // Num options to sell
            v,
            r,
            s
        ); // Sig of signer for swap

        // Remove approval
        erc1155Controller.setApprovalForAll(lightAirswapAddress, false);

        // Calculate trade fees if they are enabled with all params set
        uint256 tradeFee = calculateFees(senderAmount, signerAmount);

        // If fees were taken, move them to the destination
        if (tradeFee > 0) {
            collateralToken.safeTransfer(feeDestinationAddress, tradeFee);
            emit TradeFeesPaid(feeDestinationAddress, tradeFee);
        }

        // Emit the event
        emit BTokensBought(signerWallet, seriesId, senderAmount, signerAmount);
    }

    /// @dev Buy bToken of a given series.
    /// We supply series index instead of series address to ensure that only supported series can be traded using this AMM
    /// collateralMaximum is used for slippage protection.
    /// @notice Trade fees are added to the collateral amount moved from the buyer's account to pay for the bToken
    function bTokenBuy(
        uint64 seriesId,
        uint256 bTokenAmount,
        uint256 collateralMaximum
    ) external minTradeSize(bTokenAmount) nonReentrant returns (uint256) {
        require(openSeries.contains(seriesId), "E13");

        require(
            seriesController.state(seriesId) ==
                ISeriesController.SeriesState.OPEN,
            "Series has expired"
        );
        uint256 collateralAmount;
        {
            (uint256 price, uint256 vega) = calculatePriceAndVega(seriesId);
            collateralAmount = bTokenGetCollateralInWithoutFees(
                seriesId,
                bTokenAmount,
                price
            );
            require(
                collateralAmount * 1e18 >= price * bTokenAmount,
                "Buy amount is too low"
            );

            uint256 priceImpact = (collateralAmount * 1e18) /
                bTokenAmount -
                price;

            updateVolatility(
                seriesId,
                int256(priceImpact),
                getVolatility(seriesId),
                vega
            );
        }

        // Calculate trade fees if they are enabled with all params set
        uint256 tradeFee = calculateFees(bTokenAmount, collateralAmount);

        require(
            collateralAmount + tradeFee <= collateralMaximum,
            "Slippage exceeded"
        );

        // Move collateral into this contract
        collateralToken.safeTransferFrom(
            msg.sender,
            address(this),
            collateralAmount + tradeFee
        );

        // If fees were taken, move them to the destination
        if (tradeFee > 0) {
            collateralToken.safeTransfer(feeDestinationAddress, tradeFee);
            emit TradeFeesPaid(feeDestinationAddress, tradeFee);
        }

        // Mint new options only as needed
        uint256 bTokenIndex = SeriesLibrary.bTokenIndex(seriesId);
        uint256 bTokenBalance = erc1155Controller.balanceOf(
            address(this),
            bTokenIndex
        );
        if (bTokenBalance < bTokenAmount) {
            // Approve the collateral to mint bTokenAmount of new options
            uint256 bTokenCollateralAmount = seriesController
                .getCollateralPerOptionToken(
                    seriesId,
                    bTokenAmount - bTokenBalance
                );

            collateralToken.approve(
                address(seriesController),
                bTokenCollateralAmount
            );
            seriesController.mintOptions(
                seriesId,
                bTokenAmount - bTokenBalance
            );
        }

        // Send all bTokens back
        bytes memory data;
        erc1155Controller.safeTransferFrom(
            address(this),
            msg.sender,
            bTokenIndex,
            bTokenAmount,
            data
        );

        // Emit the event
        emit BTokensBought(
            msg.sender,
            seriesId,
            bTokenAmount,
            collateralAmount + tradeFee
        );

        // Return the amount of collateral required to buy
        return collateralAmount + tradeFee;
    }

    /// @notice Sell the bToken of a given series to the AMM in exchange for collateral token
    /// @notice This call will fail if the caller tries to sell a bToken amount larger than the amount of
    /// wToken held by the AMM
    /// @notice Trade fees are subracted from the collateral amount moved to the seller's account in exchange for bTokens
    /// @param seriesId The ID of the Series to buy bToken on
    /// @param bTokenAmount The amount of bToken to sell (bToken has the same decimals as the underlying)
    /// @param collateralMinimum The lowest amount of collateral the caller is willing to receive as payment
    /// for their bToken. The actual amount of bToken received may be lower than this due to slippage
    function bTokenSell(
        uint64 seriesId,
        uint256 bTokenAmount,
        uint256 collateralMinimum
    ) external minTradeSize(bTokenAmount) nonReentrant returns (uint256) {
        require(openSeries.contains(seriesId), "E13");

        require(
            seriesController.state(seriesId) ==
                ISeriesController.SeriesState.OPEN,
            "Series has expired"
        );
        uint256 collateralAmount;
        {
            (uint256 price, uint256 vega) = calculatePriceAndVega(seriesId);

            collateralAmount = bTokenGetCollateralOutWithoutFees(
                seriesId,
                bTokenAmount,
                price
            );

            require(
                collateralAmount * 1e18 <= price * bTokenAmount,
                "Sell amount is too low"
            );

            updateVolatility(
                seriesId,
                int256((collateralAmount * 1e18) / bTokenAmount - price),
                getVolatility(seriesId),
                vega
            );
        }

        // Calculate trade fees if they are enabled with all params set
        uint256 tradeFee = calculateFees(bTokenAmount, collateralAmount);

        require(
            collateralAmount - tradeFee >= collateralMinimum,
            "Slippage exceeded"
        );

        uint256 bTokenIndex = SeriesLibrary.bTokenIndex(seriesId);
        uint256 wTokenIndex = SeriesLibrary.wTokenIndex(seriesId);

        // Move bToken into this contract
        bytes memory data;
        erc1155Controller.safeTransferFrom(
            msg.sender,
            address(this),
            bTokenIndex,
            bTokenAmount,
            data
        );

        // Always be closing!
        uint256 bTokenBalance = erc1155Controller.balanceOf(
            address(this),
            bTokenIndex
        );
        uint256 wTokenBalance = erc1155Controller.balanceOf(
            address(this),
            wTokenIndex
        );
        uint256 closeAmount = Math.min(bTokenBalance, wTokenBalance);

        // at this point we know it's worth calling closePosition because
        // the close amount is greater than 0, so let's call it and burn
        // excess option tokens in order to receive collateral tokens
        seriesController.closePosition(seriesId, closeAmount);

        // Send the tokens to the seller
        collateralToken.safeTransfer(msg.sender, collateralAmount - tradeFee);

        // If fees were taken, move them to the destination
        if (tradeFee > 0) {
            collateralToken.safeTransfer(feeDestinationAddress, tradeFee);
            emit TradeFeesPaid(feeDestinationAddress, tradeFee);
        }

        // Emit the event
        emit BTokensSold(
            msg.sender,
            seriesId,
            bTokenAmount,
            collateralAmount - tradeFee
        );

        // Return the amount of collateral received during sale
        return collateralAmount - tradeFee;
    }

    /// @notice Calculate premium (i.e. the option price) to buy bTokenAmount bTokens for the
    /// given Series without including any trade fees
    /// @notice The premium depends on the amount of collateral token in the pool, the reserves
    /// of bToken and wToken in the pool, and the current series price of the underlying
    /// @param seriesId The ID of the Series to buy bToken on
    /// @param bTokenAmount The amount of bToken to buy, which uses the same decimals as
    /// the underlying ERC20 token
    /// @return The amount of collateral token necessary to buy bTokenAmount worth of bTokens
    function bTokenGetCollateralInWithoutFees(
        uint64 seriesId,
        uint256 bTokenAmount,
        uint256 bTokenPrice
    ) public view returns (uint256) {
        return
            IAmmDataProvider(ammDataProvider).bTokenGetCollateralIn(
                seriesId,
                address(this),
                bTokenAmount,
                collateralToken.balanceOf(address(this)),
                bTokenPrice
            );
    }

    /// @notice Calculate premium (i.e. the option price) to buy bTokenAmount bTokens for the
    /// given Series
    /// @notice The premium depends on the amount of collateral token in the pool, the reserves
    /// of bToken and wToken in the pool, and the current series price of the underlying
    /// @param seriesId The ID of the Series to buy bToken on
    /// @param bTokenAmount The amount of bToken to buy, which uses the same decimals as
    /// the underlying ERC20 token
    /// @return The amount of collateral token necessary to buy bTokenAmount worth of bTokens
    /// NOTE: This returns the collateral + fee amount
    function bTokenGetCollateralIn(uint64 seriesId, uint256 bTokenAmount)
        public
        view
        returns (uint256)
    {
        uint256 collateralWithoutFees = bTokenGetCollateralInWithoutFees(
            seriesId,
            bTokenAmount,
            getPriceForSeries(seriesId)
        );
        uint256 tradeFee = calculateFees(bTokenAmount, collateralWithoutFees);
        return collateralWithoutFees + tradeFee;
    }

    /// @notice Calculate the amount of collateral token the user will receive for selling
    /// bTokenAmount worth of bToken to the pool. This is the option's sell price without
    /// including any trade fees
    /// @notice The sell price depends on the amount of collateral token in the pool, the reserves
    /// of bToken and wToken in the pool, and the current series price of the underlying
    /// @param seriesId The ID of the Series to sell bToken on
    /// @param bTokenAmount The amount of bToken to sell, which uses the same decimals as
    /// the underlying ERC20 token
    /// @return The amount of collateral token the user will receive upon selling bTokenAmount of
    /// bTokens to the pool
    function bTokenGetCollateralOutWithoutFees(
        uint64 seriesId,
        uint256 bTokenAmount,
        uint256 bTokenPrice
    ) public view returns (uint256) {
        return
            optionTokenGetCollateralOutInternal(
                seriesId,
                bTokenAmount,
                collateralToken.balanceOf(address(this)),
                bTokenPrice,
                true
            );
    }

    /// @notice Calculate the amount of collateral token the user will receive for selling
    /// bTokenAmount worth of bToken to the pool. This is the option's sell price
    /// @notice The sell price depends on the amount of collateral token in the pool, the reserves
    /// of bToken and wToken in the pool, and the current series price of the underlying
    /// @param seriesId The ID of the Series to sell bToken on
    /// @param bTokenAmount The amount of bToken to sell, which uses the same decimals as
    /// the underlying ERC20 token
    /// @return The amount of collateral token the user will receive upon selling bTokenAmount of
    /// bTokens to the pool minus any trade fees
    /// NOTE: This returns the collateral - fee amount
    function bTokenGetCollateralOut(uint64 seriesId, uint256 bTokenAmount)
        public
        view
        returns (uint256)
    {
        uint256 collateralWithoutFees = optionTokenGetCollateralOutInternal(
            seriesId,
            bTokenAmount,
            collateralToken.balanceOf(address(this)),
            getPriceForSeries(seriesId),
            true
        );
        uint256 tradeFee = calculateFees(bTokenAmount, collateralWithoutFees);
        return collateralWithoutFees - tradeFee;
    }

    /// @notice Sell the wToken of a given series to the AMM in exchange for collateral token
    /// @param seriesId The ID of the Series to buy wToken on
    /// @param wTokenAmount The amount of wToken to sell (wToken has the same decimals as the underlying)
    /// @param collateralMinimum The lowest amount of collateral the caller is willing to receive as payment
    /// for their wToken. The actual amount of wToken received may be lower than this due to slippage
    function wTokenSell(
        uint64 seriesId,
        uint256 wTokenAmount,
        uint256 collateralMinimum
    ) external minTradeSize(wTokenAmount) nonReentrant returns (uint256) {
        require(openSeries.contains(seriesId), "E13");

        require(
            seriesController.state(seriesId) ==
                ISeriesController.SeriesState.OPEN,
            "Series has expired"
        );

        // Get initial stats
        uint256 collateralAmount = wTokenGetCollateralOut(
            seriesId,
            wTokenAmount
        );
        require(collateralAmount >= collateralMinimum, "Slippage exceeded");

        uint256 bTokenIndex = SeriesLibrary.bTokenIndex(seriesId);
        uint256 wTokenIndex = SeriesLibrary.wTokenIndex(seriesId);

        // Move wToken into this contract
        bytes memory data;
        erc1155Controller.safeTransferFrom(
            msg.sender,
            address(this),
            wTokenIndex,
            wTokenAmount,
            data
        );

        // Always be closing!
        uint256 bTokenBalance = erc1155Controller.balanceOf(
            address(this),
            bTokenIndex
        );
        uint256 wTokenBalance = erc1155Controller.balanceOf(
            address(this),
            wTokenIndex
        );
        uint256 closeAmount = Math.min(bTokenBalance, wTokenBalance);
        if (closeAmount > 0) {
            seriesController.closePosition(seriesId, closeAmount);
        }

        // Send the tokens to the seller
        collateralToken.safeTransfer(msg.sender, collateralAmount);

        // Emit the event
        emit WTokensSold(msg.sender, seriesId, wTokenAmount, collateralAmount);

        // Return the amount of collateral received during sale
        return collateralAmount;
    }

    /// @notice Calculate amount of collateral in exchange for selling wTokens
    function wTokenGetCollateralOut(uint64 seriesId, uint256 wTokenAmount)
        public
        view
        returns (uint256)
    {
        return
            optionTokenGetCollateralOutInternal(
                seriesId,
                wTokenAmount,
                collateralToken.balanceOf(address(this)),
                getPriceForSeries(seriesId),
                false
            );
    }

    /// @dev Calculates the amount of collateral token a seller will receive for selling their option tokens,
    /// taking into account the AMM's level of reserves
    /// @param seriesId The ID of the Series
    /// @param optionTokenAmount The amount of option tokens (either bToken or wToken) to be sold
    /// @param _collateralTokenBalance The amount of collateral token held by this AMM
    /// @param isBToken true if the option token is bToken, and false if it's wToken. Depending on which
    /// of the two it is, the equation for calculating the final collateral token is a little different
    /// @return The amount of collateral token the seller will receive in exchange for their option token
    function optionTokenGetCollateralOutInternal(
        uint64 seriesId,
        uint256 optionTokenAmount,
        uint256 _collateralTokenBalance,
        uint256 bTokenPrice,
        bool isBToken
    ) private view returns (uint256) {
        return
            IAmmDataProvider(ammDataProvider).optionTokenGetCollateralOut(
                seriesId,
                address(this),
                optionTokenAmount,
                _collateralTokenBalance,
                bTokenPrice,
                isBToken
            );
    }

    /// @notice Calculate the amount of collateral the AMM would received if all of the
    /// expired Series' wTokens and bTokens were to be redeemed for their underlying collateral
    /// value
    /// @return The amount of collateral token the AMM would receive if it were to exercise/claim
    /// all expired bTokens/wTokens
    function getCollateralValueOfAllExpiredOptionTokens()
        public
        view
        returns (uint256)
    {
        return
            IAmmDataProvider(ammDataProvider)
                .getCollateralValueOfAllExpiredOptionTokens(
                    getAllSeries(),
                    address(this)
                );
    }

    /// @notice Calculate sale value of pro-rata LP b/wTokens in units of collateral token
    function getOptionTokensSaleValue(uint256 lpTokenAmount)
        external
        view
        returns (uint256)
    {
        uint256 lpTokenSupply = IERC20Lib(address(lpToken)).totalSupply();

        return
            IAmmDataProvider(ammDataProvider).getOptionTokensSaleValue(
                lpTokenAmount,
                lpTokenSupply,
                getAllSeries(),
                address(this),
                collateralToken.balanceOf(address(this)),
                getAllVolatilities()
            );
    }

    /// @notice Adds the address of series to the amm
    /// @dev Only the associated SeriesController may call this function
    /// @dev The SeriesController calls this function when it is creating a Series
    /// and adds the Series to this AMM
    function addSeries(uint64 _seriesId) external override {
        require(msg.sender == address(seriesController), "E11");
        // Prevents out of gas error, occuring at 250 series, from locking
        // in LPs when we cycle over openSeries in _sellOrWithdrawActiveTokens.
        // We further lower the limit to 100 series for extra safety.
        require(openSeries.length() <= 100, "Too many open series");
        openSeries.add(_seriesId);
    }

    /// @notice Returns true when interfaceId is the ID of the addSeries function or the ERC165
    /// standard, and false otherwise
    /// @dev This function exists only so the SeriesController can tell when to try to add
    /// Series it has created to the MinterAmm
    function supportsInterface(bytes4 interfaceId)
        public
        view
        override
        returns (bool)
    {
        return
            interfaceId == this.addSeries.selector ||
            super.supportsInterface(interfaceId);
    }

    function calculatePriceAndVega(uint64 seriesId)
        internal
        returns (uint256 price, uint256 vega)
    {
        ISeriesController.Series memory series = seriesController.series(
            seriesId
        );
        IBlackScholes blackScholes = IBlackScholes(
            addressesProvider.getBlackScholes()
        );

        IBlackScholes.PricesStdVega memory pricesStdVega = blackScholes
            .pricesStdVegaInUnderlying(
                series.expirationDate - block.timestamp,
                getVolatility(seriesId),
                getCurrentUnderlyingPrice(),
                series.strikePrice,
                0,
                series.isPutOption
            );
        return (pricesStdVega.price, pricesStdVega.stdVega);
    }
}<|MERGE_RESOLUTION|>--- conflicted
+++ resolved
@@ -287,13 +287,9 @@
                         address(underlyingToken),
                         address(priceToken)
                     )
-<<<<<<< HEAD
-            ) * 1e10; // oracle stores volatility in 8 decimals precision, here we operate at 18 decimals
-=======
             ) *
             1e10 + // oracle stores volatility in 8 decimals precision, here we operate at 18 decimals
             2e17; // bump IV by 20% to give LPs an edge until the dynamic IV is implemented
->>>>>>> 0ec5586f
     }
 
     /// Each time a trade happens we update the volatility
