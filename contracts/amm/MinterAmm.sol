// SPDX-License-Identifier: GPL-3.0-only

pragma solidity 0.8.0;

import "@openzeppelin/contracts-upgradeable/access/OwnableUpgradeable.sol";
import "@openzeppelin/contracts-upgradeable/token/ERC1155/utils/ERC1155HolderUpgradeable.sol";
import "../libraries/Math.sol";
import "../proxy/Proxiable.sol";
import "../proxy/Proxy.sol";
import "../libraries/Math.sol";
import "./InitializeableAmm.sol";
import "./IAmmDataProvider.sol";
import "./IAddSeriesToAmm.sol";
import "./IBlackScholes.sol";
import "../series/IPriceOracle.sol";
import "../swap/ILight.sol";
import "../token/IERC20Lib.sol";
import "../oz/EnumerableSet.sol";
import "../series/SeriesLibrary.sol";
import "./MinterAmmStorage.sol";
import "../series/IVolatilityOracle.sol";

/// This is an implementation of a minting/redeeming AMM (Automated Market Maker) that trades a list of series with the same
/// collateral token. For example, a single WBTC Call AMM contract can trade all strikes of WBTC calls using
/// WBTC as the collateral, and a single WBTC Put AMM contract can trade all strikes of WBTC puts, using
/// USDC as the collateral.
///
/// Each AMM uses a triplet of ERC20 tokens to define the option asset whose price determines the option's value
/// (the underlyingToken), the token used to denominate the strike price (the priceToken) and the token used
/// as collateral writing the option (the collateralToken). The collateralToken also determines the units used
/// in pricing the option's premiums.
///
/// It uses an on-chain Black-Scholes approximation to calculate the price of a single option (which we represent by an
/// ERC1155 token we call "bToken"). The Black-Scholes approximation uses an on-chain oracle price feed to get the
/// current series price of the underlying asset. By using an on-chain oracle the AMM's bonding curve is aware of the
/// time-dependent nature of options pricing (a.k.a. theta-decay), and can price options better than a naive constant
/// product bonding curve such as Uniswap.
///
/// In addition, it uses a novel "mint aware bonding curve" to allow for infinite depth when buying options. A user
/// pays for options in units of the AMM's collateral token, and the AMM uses this collateral to mint additional bTokens
/// to satisfy the user's trade size
///
/// External users can buy bTokens with collateral (wToken trading is disabled in this version).
/// When they do this, the AMM will mint new bTokens and wTokens, sell the wToken to the AMM for more bToken,
/// and transfer the bToken to the user.
///
/// External users can sell bTokens for collateral. When they do this, the AMM will sell a partial amount of assets
/// to get a 50/50 split between bTokens and wTokens, then redeem them for collateral and transfer the collateral back to
/// the user.
///
/// If fees are enabled (3 params are configured: trade fee, max fee, and fee destination) a trade fee will be collected and
/// sent to an external acct.  Fee calculations mimic the Deribit fee schedule (see https://www.deribit.com/pages/information/fees for
/// their explanation with examples of BTC/ETH options). Each buy/sell has a trade fee percentage
/// based on the number of underlying option contracts (bToken amt) priced in the collateral token.
/// Additionally, there is a max fee percentage based on the option value being bought or sold (collateral paid or received).
/// The lower of the 2 fees calculated will be used.  Fees are paid out on each buy or sell of bTokens to a configured address.
///
/// Fee Example: If trade fee is 3 basis points and max fee is 1250 basis points and a buy of bTokens is priced at 0.0001 collateral
/// tokens, the fee will be 0.0000125 collateral tokens (using the max fee). If the option prices are much higher then 0.0003
/// of collateral would be the fee for each bToken.
///
/// LPs can provide collateral for liquidity. All collateral will be used to mint bTokens/wTokens for each trade.
/// They will be given a corresponding amount of lpTokens to track ownership. The amount of lpTokens is calculated based on
/// total pool value which includes collateral token, active b/wTokens and expired/unclaimed b/wTokens
///
/// LPs can withdraw collateral from liquidity. When withdrawing user can specify if they want their pro-rata b/wTokens
/// to be automatically sold to the pool for collateral. If the chose not to sell then they get pro-rata of all tokens
/// in the pool (collateral, bToken, wToken). If they chose to sell then their bTokens and wTokens will be sold
/// to the pool for collateral incurring slippage.
///
/// All expired unclaimed wTokens are automatically claimed on each deposit or withdrawal
///
/// All conversions between bToken and wToken in the AMM will generate fees that will be send to the protocol fees pool
/// (disabled in this version)
contract MinterAmm is
    InitializeableAmm,
    ERC1155HolderUpgradeable,
    IAddSeriesToAmm,
    OwnableUpgradeable,
    Proxiable,
    MinterAmmStorageV2
{
    /// @dev NOTE: No local variables should be added here.  Instead see MinterAmmStorageV*.sol

    /// Use safe ERC20 functions for any token transfers since people don't follow the ERC20 standard */
    using SafeERC20 for IERC20;
    using SafeERC20 for ISimpleToken;

    using EnumerableSet for EnumerableSet.UintSet;

    /// Emitted when the amm is created
    event AMMInitialized(
        ISimpleToken lpToken,
        address sirenPriceOracle,
        address controller
    );

    /// Emitted when an LP deposits collateral
    event LpTokensMinted(
        address minter,
        uint256 collateralAdded,
        uint256 lpTokensMinted
    );

    /// Emitted when an LP withdraws collateral
    event LpTokensBurned(
        address redeemer,
        uint256 collateralRemoved,
        uint256 lpTokensBurned
    );

    /// Emitted when a user buys bTokens from the AMM
    event BTokensBought(
        address buyer,
        uint64 seriesId,
        uint256 bTokensBought,
        uint256 collateralPaid
    );

    /// Emitted when a user sells bTokens to the AMM
    event BTokensSold(
        address seller,
        uint64 seriesId,
        uint256 bTokensSold,
        uint256 collateralPaid
    );

    /// Emitted when a user sells wTokens to the AMM
    event WTokensSold(
        address seller,
        uint64 seriesId,
        uint256 wTokensSold,
        uint256 collateralPaid
    );

    /// Emitted when the owner updates volatilityFactor
    /// TODO: update this to emmit the series id and the volatility
    event VolatilityFactorUpdated(uint256 newVolatilityFactor);

    /// Emitted when a new sirenPriceOracle gets set on an upgraded AMM
    event NewSirenPriceOracle(address newSirenPriceOracle);

    /// Emitted when a new ammDataProviders gets set on an upgraded AMM
    event NewAmmDataProvider(address newAmmDataProvider);

    /// @notice Emitted when an expired series has been removed
    event SeriesEvicted(uint64 seriesId);

    /// Emitted when the owner updates fee params
    event TradeFeesUpdated(
        uint16 newTradeFeeBasisPoints,
        uint16 newMaxOptionFeeBasisPoints,
        address newFeeDestinationAddress
    );

    // Emitted when fees are paid
    event TradeFeesPaid(address indexed feePaidTo, uint256 feeAmount);

    // Emitted when owner updates
    event NewLightAirswapAddress(address newLightAirswapAddress);

    // Error codes. We only use error code because we need to reduce the size of this contract's deployed
    // bytecode in order for it to be deployable

    // E02: Invalid _sirenPriceOracle
    // E03: Invalid _underlyingToken
    // E04: Invalid _priceToken
    // E05: Invalid _collateralToken
    // E06: _underlyingToken cannot equal _priceToken
    // E07: Invalid _tokenImplementation
    // E08: Contract can only be initialized once
    // E09: VolatilityFactor is too low
    // E10: Invalid _newImplementation
    // E11: Can only be called by SeriesController
    // E12: withdrawCapital: collateralMinimum must be set
    // E13: Series does not exist on this AMM
    // E14: Invalid _newAmmDataProvider
    // E15: Invalid _ammDataProvider
    // E16: Invalid lightAirswapAddress

    /// @dev Require minimum trade size to prevent precision errors at low values
    modifier minTradeSize(uint256 tradeSize) {
        require(
            tradeSize >= MINIMUM_TRADE_SIZE,
            "Buy/Sell amount below min size"
        );
        _;
    }

    /// @dev Prevents a contract from calling itself, directly or indirectly.
    /// Calling a `nonReentrant` function from another `nonReentrant`
    /// function is not supported. It is possible to prevent this from happening
    /// by making the `nonReentrant` function external, and make it call a
    /// `private` function that does the actual work.
    modifier nonReentrant() {
        // On the first call to nonReentrant, _notEntered will be true
        require(_status != _ENTERED, "ReentrancyGuard: reentrant call");

        // Any calls to nonReentrant after this point will fail
        _status = _ENTERED;

        _;

        // By storing the original value once again, a refund is triggered (see
        // https://eips.ethereum.org/EIPS/eip-2200)
        _status = _NOT_ENTERED;
    }

    /// Initialize the contract, and create an lpToken to track ownership
    function initialize(
        ISeriesController _seriesController,
        address _sirenPriceOracle,
        address _ammDataProvider,
        address _blackScholesController,
        IERC20 _underlyingToken,
        IERC20 _priceToken,
        IERC20 _collateralToken,
        address _tokenImplementation,
        uint16 _tradeFeeBasisPoints
    ) public override {
        require(address(_sirenPriceOracle) != address(0x0), "E02");
        require(_ammDataProvider != address(0x0), "E15");
        require(address(_underlyingToken) != address(0x0), "E03");
        require(address(_priceToken) != address(0x0), "E04");
        require(address(_collateralToken) != address(0x0), "E05");
        require(address(_underlyingToken) != address(_priceToken), "E06");
        require(_tokenImplementation != address(0x0), "E07");

        // Enforce initialization can only happen once
        require(!initialized, "E08");
        initialized = true;

        // Save off state variables
        seriesController = _seriesController;
        ammDataProvider = _ammDataProvider;
        blackScholesController = _blackScholesController;
        erc1155Controller = IERC1155(_seriesController.erc1155Controller());

        // Approve seriesController to move tokens
        erc1155Controller.setApprovalForAll(address(seriesController), true);

        sirenPriceOracle = _sirenPriceOracle;
        tradeFeeBasisPoints = _tradeFeeBasisPoints;

        // Save off series tokens
        underlyingToken = _underlyingToken;
        priceToken = _priceToken;
        collateralToken = _collateralToken;

        // Create the lpToken and initialize it
        Proxy lpTokenProxy = new Proxy(_tokenImplementation);
        lpToken = ISimpleToken(address(lpTokenProxy));

        // AMM name will be <underlying>-<price>-<collateral>, e.g. WBTC-USDC-WBTC for a WBTC Call AMM
        string memory ammName = string(
            abi.encodePacked(
                IERC20Lib(address(underlyingToken)).symbol(),
                "-",
                IERC20Lib(address(priceToken)).symbol(),
                "-",
                IERC20Lib(address(collateralToken)).symbol()
            )
        );
        string memory lpTokenName = string(abi.encodePacked("LP-", ammName));
        lpToken.initialize(
            lpTokenName,
            lpTokenName,
            IERC20Lib(address(collateralToken)).decimals()
        );

<<<<<<< HEAD
        // Set default volatility
        // 0.4 * volInSeconds * 1e18
        volatilityFactor = 4000e14;

=======
>>>>>>> 43caa133
        __Ownable_init();

        emit AMMInitialized(
            lpToken,
            _sirenPriceOracle,
            address(_seriesController)
        );
    }

    /// The owner can set the volatility factor used to price the options
    function getVolatility(uint64 _seriesId) public view returns (uint256) {
        return
            uint256(
                IVolatilityOracle(volatilityOracle).annualizedVol(
                    address(underlyingToken),
                    address(priceToken)
                )
            );
    }

    /// The owner can set the trade fee params - if any are set to 0/0x0 then trade fees are disabled
    function setTradingFeeParams(
        uint16 _tradeFeeBasisPoints,
        uint16 _maxOptionFeeBasisPoints,
        address _feeDestinationAddress
    ) public onlyOwner {
        tradeFeeBasisPoints = _tradeFeeBasisPoints;
        maxOptionFeeBasisPoints = _maxOptionFeeBasisPoints;
        feeDestinationAddress = _feeDestinationAddress;
        emit TradeFeesUpdated(
            tradeFeeBasisPoints,
            maxOptionFeeBasisPoints,
            feeDestinationAddress
        );
    }

    /// @notice update the logic contract for this proxy contract
    /// @param _newImplementation the address of the new MinterAmm implementation
    /// @dev only the admin address may call this function
    function updateImplementation(address _newImplementation)
        external
        onlyOwner
    {
        require(_newImplementation != address(0x0), "E10");

        _updateCodeAddress(_newImplementation);
    }

    /// @notice update the AmmDataProvider used by this AMM
    /// @param _newAmmDataProvider the address of the new AmmDataProvider contract
    /// @dev only the admin address may call this function
    function updateAmmDataProvider(address _newAmmDataProvider)
        external
        onlyOwner
    {
        require(_newAmmDataProvider != address(0x0), "E14");

        ammDataProvider = _newAmmDataProvider;

        emit NewAmmDataProvider(_newAmmDataProvider);
    }

    /// @notice update the address for the airswap lib used for direct buys
    /// @param _lightAirswapAddress the new address to use
    /// @dev only the admin address may call this function
    /// @dev setting the address to 0x0 will disable this functionality
    function updateLightAirswapAddress(address _lightAirswapAddress)
        external
        onlyOwner
    {
        lightAirswapAddress = _lightAirswapAddress;

        emit NewLightAirswapAddress(_lightAirswapAddress);
    }

    /// LP allows collateral to be used to mint new options
    /// bTokens and wTokens will be held in this contract and can be traded back and forth.
    /// The amount of lpTokens is calculated based on total pool value
    function provideCapital(uint256 collateralAmount, uint256 lpTokenMinimum)
        external
        nonReentrant
    {
        // Move collateral into this contract
        collateralToken.safeTransferFrom(
            msg.sender,
            address(this),
            collateralAmount
        );

        // If first LP, mint options, mint LP tokens, and send back any redemption amount
        if (IERC20Lib(address(lpToken)).totalSupply() == 0) {
            // Mint lp tokens to the user
            lpToken.mint(msg.sender, collateralAmount);

            // Emit event
            LpTokensMinted(msg.sender, collateralAmount, collateralAmount);

            // Bail out after initial tokens are minted - nothing else to do
            return;
        }

        // At any given moment the AMM can have the following reserves:
        // * collateral token
        // * active bTokens and wTokens for any series
        // * expired bTokens and wTokens for any series
        // In order to calculate correct LP amount we do the following:
        // 1. Claim expired wTokens and bTokens
        // 2. Add value of all active bTokens and wTokens at current prices
        // 3. Add value of collateral

        claimAllExpiredTokens();

        uint256 poolValue = getTotalPoolValue(false);

        // Mint LP tokens - the percentage added to bTokens should be same as lp tokens added
        uint256 lpTokenExistingSupply = IERC20Lib(address(lpToken))
            .totalSupply();

        uint256 lpTokensNewSupply = (poolValue * lpTokenExistingSupply) /
            (poolValue - collateralAmount);
        uint256 lpTokensToMint = lpTokensNewSupply - lpTokenExistingSupply;
        require(lpTokensToMint >= lpTokenMinimum, "Slippage exceeded");
        lpToken.mint(msg.sender, lpTokensToMint);

        // Emit event
        emit LpTokensMinted(msg.sender, collateralAmount, lpTokensToMint);
    }

    /// LP can redeem their LP tokens in exchange for collateral
    /// If `sellTokens` is true pro-rata active b/wTokens will be sold to the pool in exchange for collateral
    /// All expired wTokens will be claimed
    /// LP will get pro-rata collateral asset
    function withdrawCapital(
        uint256 lpTokenAmount,
        bool sellTokens,
        uint256 collateralMinimum
    ) public nonReentrant {
        require(!sellTokens || collateralMinimum > 0, "E12");
        // First get starting numbers
        uint256 redeemerCollateralBalance = collateralToken.balanceOf(
            msg.sender
        );

        // Get the lpToken supply
        uint256 lpTokenSupply = IERC20Lib(address(lpToken)).totalSupply();

        // Burn the lp tokens
        lpToken.burn(msg.sender, lpTokenAmount);

        // Claim all expired wTokens
        claimAllExpiredTokens();

        uint256 collateralTokenBalance = collateralToken.balanceOf(
            address(this)
        );

        // Withdraw pro-rata collateral token
        // We withdraw this collateral here instead of at the end,
        // because when we sell the residual tokens to the pool we want
        // to exclude the withdrawn collateral
        uint256 ammCollateralBalance = collateralTokenBalance -
            ((collateralTokenBalance * lpTokenAmount) / lpTokenSupply);

        // Sell pro-rata active tokens or withdraw if no collateral left
        ammCollateralBalance = _sellOrWithdrawActiveTokens(
            lpTokenAmount,
            lpTokenSupply,
            msg.sender,
            sellTokens,
            ammCollateralBalance
        );

        // Send all accumulated collateralTokens
        collateralToken.safeTransfer(
            msg.sender,
            collateralTokenBalance - ammCollateralBalance
        );

        uint256 collateralTokenSent = collateralToken.balanceOf(msg.sender) -
            redeemerCollateralBalance;
        require(
            !sellTokens || collateralTokenSent >= collateralMinimum,
            "Slippage exceeded"
        );

        // Emit the event
        emit LpTokensBurned(msg.sender, collateralTokenSent, lpTokenAmount);
    }

    /// @notice Claims any remaining collateral from all expired series whose wToken is held by the AMM, and removes
    /// the expired series from the AMM's collection of series
    function claimAllExpiredTokens() public {
        for (uint256 i = 0; i < openSeries.length(); i++) {
            uint64 seriesId = uint64(openSeries.at(i));
            while (
                seriesController.state(seriesId) ==
                ISeriesController.SeriesState.EXPIRED
            ) {
                claimExpiredTokens(seriesId);

                // Handle edge case: If, prior to removing the Series, i was the index of the last Series
                // in openSeries, then after the removal `i` will point to one beyond the end of the array.
                // This means we've iterated through all of the Series in `openSeries`, and we should break
                // out of the while loop. At this point i == openSeries.length(), so the outer for loop
                // will end as well
                if (i == openSeries.length()) {
                    break;
                } else {
                    seriesId = uint64(openSeries.at(i));
                }
            }
        }
    }

    /// @notice Claims any remaining collateral from expired series whose wToken is held by the AMM, and removes
    /// the expired series from the AMM's collection of series
    function claimExpiredTokens(uint64 seriesId) public {
        // claim the expired series' wTokens, which means it can now be safely removed
        uint256 bTokenIndex = SeriesLibrary.bTokenIndex(seriesId);
        uint256 wTokenIndex = SeriesLibrary.wTokenIndex(seriesId);

        uint256 bTokenBalance = erc1155Controller.balanceOf(
            address(this),
            bTokenIndex
        );
        if (bTokenBalance > 0) {
            seriesController.exerciseOption(seriesId, bTokenBalance, false);
        }

        uint256 wTokenBalance = erc1155Controller.balanceOf(
            address(this),
            wTokenIndex
        );
        if (wTokenBalance > 0) {
            seriesController.claimCollateral(seriesId, wTokenBalance);
        }
        // Remove the expired series to free storage and reduce gas fee
        // NOTE: openSeries.remove will remove the series from the i’th position in the EnumerableSet by
        // swapping it with the last element in EnumerableSet and then calling .pop on the internal array.
        // We are relying on this undocumented behavior of EnumerableSet, which is acceptable because once
        // deployed we will never change the EnumerableSet logic.
        openSeries.remove(seriesId);

        emit SeriesEvicted(seriesId);
    }

    /// During liquidity withdrawal we either sell pro-rata active tokens back to the pool
    /// or withdraw them to the LP
    function _sellOrWithdrawActiveTokens(
        uint256 lpTokenAmount,
        uint256 lpTokenSupply,
        address redeemer,
        bool sellTokens,
        uint256 collateralLeft
    ) internal returns (uint256) {
        for (uint256 i = 0; i < openSeries.length(); i++) {
            uint64 seriesId = uint64(openSeries.at(i));
            if (
                seriesController.state(seriesId) ==
                ISeriesController.SeriesState.OPEN
            ) {
                uint256 bTokenIndex = SeriesLibrary.bTokenIndex(seriesId);
                uint256 wTokenIndex = SeriesLibrary.wTokenIndex(seriesId);

                uint256 bTokenToSell = (erc1155Controller.balanceOf(
                    address(this),
                    bTokenIndex
                ) * lpTokenAmount) / lpTokenSupply;
                uint256 wTokenToSell = (erc1155Controller.balanceOf(
                    address(this),
                    wTokenIndex
                ) * lpTokenAmount) / lpTokenSupply;
                if (!sellTokens || lpTokenAmount == lpTokenSupply) {
                    // Full LP token withdrawal for the last LP in the pool
                    // or if auto-sale is disabled
                    if (bTokenToSell > 0) {
                        bytes memory data;
                        erc1155Controller.safeTransferFrom(
                            address(this),
                            redeemer,
                            bTokenIndex,
                            bTokenToSell,
                            data
                        );
                    }
                    if (wTokenToSell > 0) {
                        bytes memory data;
                        erc1155Controller.safeTransferFrom(
                            address(this),
                            redeemer,
                            wTokenIndex,
                            wTokenToSell,
                            data
                        );
                    }
                } else {
                    // The LP sells their bToken and wToken to the AMM. The AMM
                    // pays the LP by reducing collateralLeft, which is what the
                    // AMM's collateral balance will be after executing this
                    // transaction (see MinterAmm.withdrawCapital to see where
                    // _sellOrWithdrawActiveTokens gets called)
                    uint256 collateralAmountB = optionTokenGetCollateralOutInternal(
                            seriesId,
                            bTokenToSell,
                            collateralLeft,
                            true
                        );

                    // Note! It's possible that either of the two subraction operations
                    // below will underflow and return an error. This will only
                    // happen if the AMM does not have sufficient collateral
                    // balance to buy the bToken and wToken from the LP. If this
                    // happens, this transaction will revert with a
                    // "revert" error message
                    collateralLeft -= collateralAmountB;
                    uint256 collateralAmountW = optionTokenGetCollateralOutInternal(
                            seriesId,
                            wTokenToSell,
                            collateralLeft,
                            false
                        );
                    collateralLeft -= collateralAmountW;
                }
            }
        }

        return collateralLeft;
    }

    /// Get value of all assets in the pool in units of this AMM's collateralToken.
    /// Can specify whether to include the value of expired unclaimed tokens
    function getTotalPoolValue(bool includeUnclaimed)
        public
        view
        returns (uint256)
    {
        return
            IAmmDataProvider(ammDataProvider).getTotalPoolValue(
                includeUnclaimed,
                getAllSeries(),
                collateralToken.balanceOf(address(this)),
                address(this),
                getAllVolatilities()
            );
    }

    /// @notice List the Series ids this AMM trades
    /// @notice Warning: there is no guarantee that the indexes
    /// of any individual Series will remain constant between blocks. At any
    /// point the indexes of a particular Series may change, so do not rely on
    /// the indexes obtained from this function
    /// @return an array of all the series IDs
    function getAllSeries() public view returns (uint64[] memory) {
        uint64[] memory series = new uint64[](openSeries.length());
        for (uint256 i = 0; i < openSeries.length(); i++) {
            series[i] = uint64(openSeries.at(i));
        }
        return series;
    }

    /// @notice List the Volatilies price each series trade
    /// @notice Warning: there is no guarantee that the indexes
    /// of any individual Series will remain constant between blocks. At any
    /// point the indexes of a particular Series may change, so do not rely on
    /// the indexes obtained from this function
    /// @return an array of all the series IDs
    function getAllVolatilities() public view returns (uint256[] memory) {
        uint256[] memory volatilies = new uint256[](openSeries.length());
        for (uint256 i = 0; i < openSeries.length(); i++) {
            uint64 seriesId = uint64(openSeries.at(i));
            volatilies[i] = getVolatility(seriesId);
        }
        return volatilies;
    }

    /// @notice Get a specific Series that this AMM trades
    /// @notice Warning: there is no guarantee that the indexes
    /// of any individual Series will remain constant between blocks. At any
    /// point the indexes of a particular Series may change, so do not rely on
    /// the indexes obtained from this function
    /// @param seriesId the ID of the Series
    /// @return an ISeries, if it exists
    function getSeries(uint64 seriesId)
        external
        view
        returns (ISeriesController.Series memory)
    {
        require(openSeries.contains(seriesId), "E13");
        return seriesController.series(seriesId);
    }

    /// This function determines reserves of a bonding curve for a specific series.
    /// Given price of bToken we determine what is the largest pool we can create such that
    /// the ratio of its reserves satisfy the given bToken price: Rb / Rw = (1 - Pb) / Pb
    function getVirtualReserves(uint64 seriesId)
        public
        view
        returns (uint256, uint256)
    {
        require(openSeries.contains(seriesId), "E13");

        return
            IAmmDataProvider(ammDataProvider).getVirtualReserves(
                seriesId,
                address(this),
                collateralToken.balanceOf(address(this)),
                getPriceForSeries(seriesId)
            );
    }

    /// @dev Get the current series price of the underlying token with units of priceToken,
    /// always with 8 decimals
    /// @dev For example, if underlying == WBTC and price == USDC, then this function will return
    /// 4500000000000 ($45_000 in human readable units)
    function getCurrentUnderlyingPrice() private view returns (uint256) {
        return
            IPriceOracle(sirenPriceOracle).getCurrentPrice(
                address(underlyingToken),
                address(priceToken)
            );
    }

    /// @notice Get the bToken price for given Series, in units of the collateral token
    /// and normalized to 1e18. We use a normalization factor of 1e18 because we need
    /// to represent fractional values, yet Solidity does not support floating point numerics.
    /// @notice For example, if this is a WBTC Call option pool and so
    /// the collateral token is WBTC, then a return value of 0.5e18 means X units of bToken
    /// have a price of 0.5 * X units of WBTC. Another example; if this were a WBTC Put
    /// option pool, and so the collateral token is USDC, then a return value of 0.1e18 means
    /// X units of bToken have a price of 0.1 * X * strikePrice units of USDC.
    /// @notice This value will always be between 0 and 1e18, so you can think of it as
    /// representing the price as a fraction of 1 collateral token unit
    function getPriceForSeries(uint64 seriesId) public view returns (uint256) {
        require(openSeries.contains(seriesId), "E13");

        return
            IAmmDataProvider(ammDataProvider).getPriceForExpiredSeries(
                seriesId,
                getVolatility(seriesId)
            );
    }

    function getPriceForSeriesInternal(
        ISeriesController.Series memory series,
        uint256 underlyingPrice
    ) private view returns (uint256) {
<<<<<<< HEAD
        // Note! This function assumes the price obtained from the onchain oracle
        // in getCurrentUnderlyingPrice is a valid series price in units of
        // underlyingToken/priceToken. If the onchain price oracle's value
        // were to drift from the true series price, then the bToken price
        // we calculate here would also drift, and will result in undefined
        // behavior for any functions which call getPriceForSeries

        uint256 put;
        uint256 call;
        (call, put) = IBlackScholes(blackScholesController).optionPrices(
            series.expirationDate - block.timestamp,
            volatilityFactor,
            underlyingPrice,
            series.strikePrice,
            0
        );
        if (series.isPutOption == true) {
            return ((put * 1e18) / underlyingPrice);
        } else {
            return ((call * 1e18) / underlyingPrice);
        }
=======
        return
            // Note! This function assumes the price obtained from the onchain oracle
            // in getCurrentUnderlyingPrice is a valid series price in units of
            // underlyingToken/priceToken. If the onchain price oracle's value
            // were to drift from the true series price, then the bToken price
            // we calculate here would also drift, and will result in undefined
            // behavior for any functions which call getPriceForSeries
            calcPrice(
                series.expirationDate - block.timestamp,
                series.strikePrice,
                underlyingPrice,
                getVolatility(series.seriesId),
                series.isPutOption
            );
    }

    /// @dev Calculate price of bToken based on Black-Scholes approximation by Brennan-Subrahmanyam from their paper
    /// "A Simple Formula to Compute the Implied Standard Deviation" (1988).
    /// Formula: 0.4 * ImplVol * sqrt(timeUntilExpiry) * priceRatio
    ///
    /// Returns premium in units of percentage of collateral locked in a contract for both calls and puts
    function calcPrice(
        uint256 timeUntilExpiry,
        uint256 strike,
        uint256 currentPrice,
        uint256 volatility,
        bool isPutOption
    ) public view returns (uint256) {
        return
            IAmmDataProvider(ammDataProvider).calcPrice(
                timeUntilExpiry,
                strike,
                currentPrice,
                volatility,
                isPutOption
            );
>>>>>>> 43caa133
    }

    /// @dev Calculate the fee amount for a buy/sell
    /// If params are not set, the fee amount will be 0
    /// See contract comments above for logic explanation of fee calculations.
    function calculateFees(uint256 bTokenAmount, uint256 collateralAmount)
        public
        view
        returns (uint256)
    {
        // Check if fees are enabled
        if (
            tradeFeeBasisPoints > 0 &&
            maxOptionFeeBasisPoints > 0 &&
            feeDestinationAddress != address(0x0)
        ) {
            uint256 tradeFee = 0;

            // The default fee is the basis points of the number of options being bought (e.g. bToken amount)
            uint256 defaultFee = (bTokenAmount * tradeFeeBasisPoints) / 10_000;

            // The max fee is based on the maximum percentage of the collateral being paid to buy the options
            uint256 maxFee = (collateralAmount * maxOptionFeeBasisPoints) /
                10_000;

            // Use the smaller of the 2
            if (defaultFee < maxFee) {
                tradeFee = defaultFee;
            } else {
                tradeFee = maxFee;
            }

            return tradeFee;
        }

        // Fees are not enabled
        return 0;
    }

    /// @dev Allows an owner to invoke a Direct Buy against the AMM
    /// A direct buy allows a signer wallet to predetermine a number of option
    ///     tokens to buy (senderAmount) with the specified number of collateral payment tokens (signerTokens).
    /// The direct buy will first use the collateral in the AMM to mint the options and
    ///     then execute a swap with the signer using Airswap protocol.
    /// Only the owner should be allowed to execute a direct buy as this is a "guarded" call.
    /// Sender address in the Airswap protocol will be this contract address.
    function bTokenDirectBuy(
        uint64 seriesId,
        uint256 nonce, // Nonce on the airswap sig for the signer
        uint256 expiry, // Date until swap is valid
        address signerWallet, // Address of the buyer (signer)
        uint256 signerAmount, // Amount of collateral that will be paid for options by the signer
        uint256 senderAmount, // Amount of options to buy from the AMM
        uint8 v, // Sig of signer wallet for Airswap
        bytes32 r, // Sig of signer wallet for Airswap
        bytes32 s // Sig of signer wallet for Airswap
    ) external onlyOwner nonReentrant {
        require(openSeries.contains(seriesId), "E13");
        require(lightAirswapAddress != address(0x0), "E16");

        // Get the bToken balance of the AMM
        uint256 bTokenIndex = SeriesLibrary.bTokenIndex(seriesId);
        uint256 bTokenBalance = erc1155Controller.balanceOf(
            address(this),
            bTokenIndex
        );

        // Mint required number of bTokens for the direct buy (if required)
        if (bTokenBalance < senderAmount) {
            // Approve the collateral to mint bTokenAmount of new options
            uint256 bTokenCollateralAmount = seriesController
                .getCollateralPerOptionToken(
                    seriesId,
                    senderAmount - bTokenBalance
                );

            collateralToken.approve(
                address(seriesController),
                bTokenCollateralAmount
            );

            // If the AMM does not have enough collateral to mint tokens, expect revert.
            seriesController.mintOptions(
                seriesId,
                senderAmount - bTokenBalance
            );
        }

        // Approve the bTokens to be swapped
        erc1155Controller.setApprovalForAll(lightAirswapAddress, true);

        // Now that the contract has enough bTokens, swap with the buyer
        ILight(lightAirswapAddress).swap(
            nonce, // Signer's nonce
            expiry, // Expiration date of swap
            signerWallet, // Buyer of the options
            address(collateralToken), // Payment made by buyer
            signerAmount, // Amount of collateral paid for options
            address(erc1155Controller), // Address of erc1155 contract
            bTokenIndex, // Token ID for options
            senderAmount, // Num options to sell
            v,
            r,
            s
        ); // Sig of signer for swap

        // Remove approval
        erc1155Controller.setApprovalForAll(lightAirswapAddress, false);

        // Calculate trade fees if they are enabled with all params set
        uint256 tradeFee = calculateFees(senderAmount, signerAmount);

        // If fees were taken, move them to the destination
        if (tradeFee > 0) {
            collateralToken.safeTransfer(feeDestinationAddress, tradeFee);
            emit TradeFeesPaid(feeDestinationAddress, tradeFee);
        }

        // Emit the event
        emit BTokensBought(signerWallet, seriesId, senderAmount, signerAmount);
    }

    /// @dev Buy bToken of a given series.
    /// We supply series index instead of series address to ensure that only supported series can be traded using this AMM
    /// collateralMaximum is used for slippage protection.
    /// @notice Trade fees are added to the collateral amount moved from the buyer's account to pay for the bToken
    function bTokenBuy(
        uint64 seriesId,
        uint256 bTokenAmount,
        uint256 collateralMaximum
    ) external minTradeSize(bTokenAmount) nonReentrant returns (uint256) {
        require(openSeries.contains(seriesId), "E13");

        require(
            seriesController.state(seriesId) ==
                ISeriesController.SeriesState.OPEN,
            "Series has expired"
        );

        uint256 collateralAmount = bTokenGetCollateralInWithoutFees(
            seriesId,
            bTokenAmount
        );

        // Calculate trade fees if they are enabled with all params set
        uint256 tradeFee = calculateFees(bTokenAmount, collateralAmount);

        require(
            collateralAmount + tradeFee <= collateralMaximum,
            "Slippage exceeded"
        );

        // Move collateral into this contract
        collateralToken.safeTransferFrom(
            msg.sender,
            address(this),
            collateralAmount + tradeFee
        );

        // If fees were taken, move them to the destination
        if (tradeFee > 0) {
            collateralToken.safeTransfer(feeDestinationAddress, tradeFee);
            emit TradeFeesPaid(feeDestinationAddress, tradeFee);
        }

        // Mint new options only as needed
        uint256 bTokenIndex = SeriesLibrary.bTokenIndex(seriesId);
        uint256 bTokenBalance = erc1155Controller.balanceOf(
            address(this),
            bTokenIndex
        );
        if (bTokenBalance < bTokenAmount) {
            // Approve the collateral to mint bTokenAmount of new options
            uint256 bTokenCollateralAmount = seriesController
                .getCollateralPerOptionToken(
                    seriesId,
                    bTokenAmount - bTokenBalance
                );

            collateralToken.approve(
                address(seriesController),
                bTokenCollateralAmount
            );
            seriesController.mintOptions(
                seriesId,
                bTokenAmount - bTokenBalance
            );
        }

        // Send all bTokens back
        bytes memory data;
        erc1155Controller.safeTransferFrom(
            address(this),
            msg.sender,
            bTokenIndex,
            bTokenAmount,
            data
        );

        // Emit the event
        emit BTokensBought(
            msg.sender,
            seriesId,
            bTokenAmount,
            collateralAmount + tradeFee
        );

        // Return the amount of collateral required to buy
        return collateralAmount + tradeFee;
    }

    /// @notice Sell the bToken of a given series to the AMM in exchange for collateral token
    /// @notice This call will fail if the caller tries to sell a bToken amount larger than the amount of
    /// wToken held by the AMM
    /// @notice Trade fees are subracted from the collateral amount moved to the seller's account in exchange for bTokens
    /// @param seriesId The ID of the Series to buy bToken on
    /// @param bTokenAmount The amount of bToken to sell (bToken has the same decimals as the underlying)
    /// @param collateralMinimum The lowest amount of collateral the caller is willing to receive as payment
    /// for their bToken. The actual amount of bToken received may be lower than this due to slippage
    function bTokenSell(
        uint64 seriesId,
        uint256 bTokenAmount,
        uint256 collateralMinimum
    ) external minTradeSize(bTokenAmount) nonReentrant returns (uint256) {
        require(openSeries.contains(seriesId), "E13");

        require(
            seriesController.state(seriesId) ==
                ISeriesController.SeriesState.OPEN,
            "Series has expired"
        );

        uint256 collateralAmount = bTokenGetCollateralOutWithoutFees(
            seriesId,
            bTokenAmount
        );

        // Calculate trade fees if they are enabled with all params set
        uint256 tradeFee = calculateFees(bTokenAmount, collateralAmount);

        require(
            collateralAmount - tradeFee >= collateralMinimum,
            "Slippage exceeded"
        );

        uint256 bTokenIndex = SeriesLibrary.bTokenIndex(seriesId);
        uint256 wTokenIndex = SeriesLibrary.wTokenIndex(seriesId);

        // Move bToken into this contract
        bytes memory data;
        erc1155Controller.safeTransferFrom(
            msg.sender,
            address(this),
            bTokenIndex,
            bTokenAmount,
            data
        );

        // Always be closing!
        uint256 bTokenBalance = erc1155Controller.balanceOf(
            address(this),
            bTokenIndex
        );
        uint256 wTokenBalance = erc1155Controller.balanceOf(
            address(this),
            wTokenIndex
        );
        uint256 closeAmount = Math.min(bTokenBalance, wTokenBalance);

        // at this point we know it's worth calling closePosition because
        // the close amount is greater than 0, so let's call it and burn
        // excess option tokens in order to receive collateral tokens
        seriesController.closePosition(seriesId, closeAmount);

        // Send the tokens to the seller
        collateralToken.safeTransfer(msg.sender, collateralAmount - tradeFee);

        // If fees were taken, move them to the destination
        if (tradeFee > 0) {
            collateralToken.safeTransfer(feeDestinationAddress, tradeFee);
            emit TradeFeesPaid(feeDestinationAddress, tradeFee);
        }

        // Emit the event
        emit BTokensSold(
            msg.sender,
            seriesId,
            bTokenAmount,
            collateralAmount - tradeFee
        );

        // Return the amount of collateral received during sale
        return collateralAmount - tradeFee;
    }

    /// @notice Calculate premium (i.e. the option price) to buy bTokenAmount bTokens for the
    /// given Series without including any trade fees
    /// @notice The premium depends on the amount of collateral token in the pool, the reserves
    /// of bToken and wToken in the pool, and the current series price of the underlying
    /// @param seriesId The ID of the Series to buy bToken on
    /// @param bTokenAmount The amount of bToken to buy, which uses the same decimals as
    /// the underlying ERC20 token
    /// @return The amount of collateral token necessary to buy bTokenAmount worth of bTokens
    function bTokenGetCollateralInWithoutFees(
        uint64 seriesId,
        uint256 bTokenAmount
    ) public view returns (uint256) {
        return
            IAmmDataProvider(ammDataProvider).bTokenGetCollateralIn(
                seriesId,
                address(this),
                bTokenAmount,
                collateralToken.balanceOf(address(this)),
                getPriceForSeries(seriesId)
            );
    }

    /// @notice Calculate premium (i.e. the option price) to buy bTokenAmount bTokens for the
    /// given Series
    /// @notice The premium depends on the amount of collateral token in the pool, the reserves
    /// of bToken and wToken in the pool, and the current series price of the underlying
    /// @param seriesId The ID of the Series to buy bToken on
    /// @param bTokenAmount The amount of bToken to buy, which uses the same decimals as
    /// the underlying ERC20 token
    /// @return The amount of collateral token necessary to buy bTokenAmount worth of bTokens
    /// NOTE: This returns the collateral + fee amount
    function bTokenGetCollateralIn(uint64 seriesId, uint256 bTokenAmount)
        public
        view
        returns (uint256)
    {
        uint256 collateralWithoutFees = bTokenGetCollateralInWithoutFees(
            seriesId,
            bTokenAmount
        );
        uint256 tradeFee = calculateFees(bTokenAmount, collateralWithoutFees);
        return collateralWithoutFees + tradeFee;
    }

    /// @notice Calculate the amount of collateral token the user will receive for selling
    /// bTokenAmount worth of bToken to the pool. This is the option's sell price without
    /// including any trade fees
    /// @notice The sell price depends on the amount of collateral token in the pool, the reserves
    /// of bToken and wToken in the pool, and the current series price of the underlying
    /// @param seriesId The ID of the Series to sell bToken on
    /// @param bTokenAmount The amount of bToken to sell, which uses the same decimals as
    /// the underlying ERC20 token
    /// @return The amount of collateral token the user will receive upon selling bTokenAmount of
    /// bTokens to the pool
    function bTokenGetCollateralOutWithoutFees(
        uint64 seriesId,
        uint256 bTokenAmount
    ) public view returns (uint256) {
        return
            optionTokenGetCollateralOutInternal(
                seriesId,
                bTokenAmount,
                collateralToken.balanceOf(address(this)),
                true
            );
    }

    /// @notice Calculate the amount of collateral token the user will receive for selling
    /// bTokenAmount worth of bToken to the pool. This is the option's sell price
    /// @notice The sell price depends on the amount of collateral token in the pool, the reserves
    /// of bToken and wToken in the pool, and the current series price of the underlying
    /// @param seriesId The ID of the Series to sell bToken on
    /// @param bTokenAmount The amount of bToken to sell, which uses the same decimals as
    /// the underlying ERC20 token
    /// @return The amount of collateral token the user will receive upon selling bTokenAmount of
    /// bTokens to the pool minus any trade fees
    /// NOTE: This returns the collateral - fee amount
    function bTokenGetCollateralOut(uint64 seriesId, uint256 bTokenAmount)
        public
        view
        returns (uint256)
    {
        uint256 collateralWithoutFees = optionTokenGetCollateralOutInternal(
            seriesId,
            bTokenAmount,
            collateralToken.balanceOf(address(this)),
            true
        );
        uint256 tradeFee = calculateFees(bTokenAmount, collateralWithoutFees);
        return collateralWithoutFees - tradeFee;
    }

    /// @notice Sell the wToken of a given series to the AMM in exchange for collateral token
    /// @param seriesId The ID of the Series to buy wToken on
    /// @param wTokenAmount The amount of wToken to sell (wToken has the same decimals as the underlying)
    /// @param collateralMinimum The lowest amount of collateral the caller is willing to receive as payment
    /// for their wToken. The actual amount of wToken received may be lower than this due to slippage
    function wTokenSell(
        uint64 seriesId,
        uint256 wTokenAmount,
        uint256 collateralMinimum
    ) external minTradeSize(wTokenAmount) nonReentrant returns (uint256) {
        require(openSeries.contains(seriesId), "E13");

        require(
            seriesController.state(seriesId) ==
                ISeriesController.SeriesState.OPEN,
            "Series has expired"
        );

        // Get initial stats
        uint256 collateralAmount = wTokenGetCollateralOut(
            seriesId,
            wTokenAmount
        );
        require(collateralAmount >= collateralMinimum, "Slippage exceeded");

        uint256 bTokenIndex = SeriesLibrary.bTokenIndex(seriesId);
        uint256 wTokenIndex = SeriesLibrary.wTokenIndex(seriesId);

        // Move wToken into this contract
        bytes memory data;
        erc1155Controller.safeTransferFrom(
            msg.sender,
            address(this),
            wTokenIndex,
            wTokenAmount,
            data
        );

        // Always be closing!
        uint256 bTokenBalance = erc1155Controller.balanceOf(
            address(this),
            bTokenIndex
        );
        uint256 wTokenBalance = erc1155Controller.balanceOf(
            address(this),
            wTokenIndex
        );
        uint256 closeAmount = Math.min(bTokenBalance, wTokenBalance);
        if (closeAmount > 0) {
            seriesController.closePosition(seriesId, closeAmount);
        }

        // Send the tokens to the seller
        collateralToken.safeTransfer(msg.sender, collateralAmount);

        // Emit the event
        emit WTokensSold(msg.sender, seriesId, wTokenAmount, collateralAmount);

        // Return the amount of collateral received during sale
        return collateralAmount;
    }

    /// @notice Calculate amount of collateral in exchange for selling wTokens
    function wTokenGetCollateralOut(uint64 seriesId, uint256 wTokenAmount)
        public
        view
        returns (uint256)
    {
        return
            optionTokenGetCollateralOutInternal(
                seriesId,
                wTokenAmount,
                collateralToken.balanceOf(address(this)),
                false
            );
    }

    /// @dev Calculates the amount of collateral token a seller will receive for selling their option tokens,
    /// taking into account the AMM's level of reserves
    /// @param seriesId The ID of the Series
    /// @param optionTokenAmount The amount of option tokens (either bToken or wToken) to be sold
    /// @param _collateralTokenBalance The amount of collateral token held by this AMM
    /// @param isBToken true if the option token is bToken, and false if it's wToken. Depending on which
    /// of the two it is, the equation for calculating the final collateral token is a little different
    /// @return The amount of collateral token the seller will receive in exchange for their option token
    function optionTokenGetCollateralOutInternal(
        uint64 seriesId,
        uint256 optionTokenAmount,
        uint256 _collateralTokenBalance,
        bool isBToken
    ) private view returns (uint256) {
        return
            IAmmDataProvider(ammDataProvider).optionTokenGetCollateralOut(
                seriesId,
                address(this),
                optionTokenAmount,
                _collateralTokenBalance,
                getPriceForSeries(seriesId),
                isBToken
            );
    }

    /// @notice Calculate the amount of collateral the AMM would received if all of the
    /// expired Series' wTokens and bTokens were to be redeemed for their underlying collateral
    /// value
    /// @return The amount of collateral token the AMM would receive if it were to exercise/claim
    /// all expired bTokens/wTokens
    function getCollateralValueOfAllExpiredOptionTokens()
        public
        view
        returns (uint256)
    {
        return
            IAmmDataProvider(ammDataProvider)
                .getCollateralValueOfAllExpiredOptionTokens(
                    getAllSeries(),
                    address(this)
                );
    }

    /// @notice Calculate sale value of pro-rata LP b/wTokens in units of collateral token
    function getOptionTokensSaleValue(uint256 lpTokenAmount)
        external
        view
        returns (uint256)
    {
        uint256 lpTokenSupply = IERC20Lib(address(lpToken)).totalSupply();

        return
            IAmmDataProvider(ammDataProvider).getOptionTokensSaleValue(
                lpTokenAmount,
                lpTokenSupply,
                getAllSeries(),
                address(this),
                collateralToken.balanceOf(address(this)),
                getAllVolatilities()
            );
    }

    /// @notice Adds the address of series to the amm
    /// @dev Only the associated SeriesController may call this function
    /// @dev The SeriesController calls this function when it is creating a Series
    /// and adds the Series to this AMM
    function addSeries(uint64 _seriesId) external override {
        require(msg.sender == address(seriesController), "E11");
        // Prevents out of gas error, occuring at 250 series, from locking
        // in LPs when we cycle over openSeries in _sellOrWithdrawActiveTokens.
        // We further lower the limit to 100 series for extra safety.
        require(openSeries.length() <= 100, "Too many open series");
        openSeries.add(_seriesId);
    }

    /// @notice Returns true when interfaceId is the ID of the addSeries function or the ERC165
    /// standard, and false otherwise
    /// @dev This function exists only so the SeriesController can tell when to try to add
    /// Series it has created to the MinterAmm
    function supportsInterface(bytes4 interfaceId)
        public
        view
        override
        returns (bool)
    {
        return
            interfaceId == this.addSeries.selector ||
            super.supportsInterface(interfaceId);
    }
}<|MERGE_RESOLUTION|>--- conflicted
+++ resolved
@@ -1,6 +1,6 @@
 // SPDX-License-Identifier: GPL-3.0-only
 
-pragma solidity 0.8.0;
+pragma solidity >=0.5.0 <=0.8.0;
 
 import "@openzeppelin/contracts-upgradeable/access/OwnableUpgradeable.sol";
 import "@openzeppelin/contracts-upgradeable/token/ERC1155/utils/ERC1155HolderUpgradeable.sol";
@@ -268,13 +268,6 @@
             IERC20Lib(address(collateralToken)).decimals()
         );
 
-<<<<<<< HEAD
-        // Set default volatility
-        // 0.4 * volInSeconds * 1e18
-        volatilityFactor = 4000e14;
-
-=======
->>>>>>> 43caa133
         __Ownable_init();
 
         emit AMMInitialized(
@@ -721,7 +714,6 @@
         ISeriesController.Series memory series,
         uint256 underlyingPrice
     ) private view returns (uint256) {
-<<<<<<< HEAD
         // Note! This function assumes the price obtained from the onchain oracle
         // in getCurrentUnderlyingPrice is a valid series price in units of
         // underlyingToken/priceToken. If the onchain price oracle's value
@@ -743,21 +735,6 @@
         } else {
             return ((call * 1e18) / underlyingPrice);
         }
-=======
-        return
-            // Note! This function assumes the price obtained from the onchain oracle
-            // in getCurrentUnderlyingPrice is a valid series price in units of
-            // underlyingToken/priceToken. If the onchain price oracle's value
-            // were to drift from the true series price, then the bToken price
-            // we calculate here would also drift, and will result in undefined
-            // behavior for any functions which call getPriceForSeries
-            calcPrice(
-                series.expirationDate - block.timestamp,
-                series.strikePrice,
-                underlyingPrice,
-                getVolatility(series.seriesId),
-                series.isPutOption
-            );
     }
 
     /// @dev Calculate price of bToken based on Black-Scholes approximation by Brennan-Subrahmanyam from their paper
@@ -780,7 +757,6 @@
                 volatility,
                 isPutOption
             );
->>>>>>> 43caa133
     }
 
     /// @dev Calculate the fee amount for a buy/sell
