--- conflicted
+++ resolved
@@ -61,13 +61,10 @@
         address ammAddress,
         uint256 impliedVolatility
     ) external view returns (uint256);
-<<<<<<< HEAD
-=======
 
     function getRedeemableCollateral(
         uint64 seriesId,
         uint256 wTokenBalance,
         uint256 bTokenBalance
     ) external view returns (uint256);
->>>>>>> 148484d0
 }