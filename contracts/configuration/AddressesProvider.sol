--- conflicted
+++ resolved
@@ -16,13 +16,8 @@
     bytes32 private constant PRICE_ORACLE = "PRICE_ORACLE";
     bytes32 private constant AMM_DATA_PROVIDER = "AMM_DATA_PROVIDER";
     bytes32 private constant SERIES_CONTROLLER = "SERIES_CONTROLLER";
-<<<<<<< HEAD
-=======
-    bytes32 private constant POOL_ADMIN = "POOL_ADMIN";
-    bytes32 private constant EMERGENCY_ADMIN = "EMERGENCY_ADMIN";
     bytes32 private constant VOLATILITY_ORACLE = "VOLATILITY_ORACLE";
     bytes32 private constant BLACKSCHOLES = "BLACKSCHOLES";
->>>>>>> 000aeef3
 
     /**
      * @dev Sets an address for an id replacing the address saved in the addresses map
