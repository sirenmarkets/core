--- conflicted
+++ resolved
@@ -24,12 +24,9 @@
     bytes32 private constant VOLATILITY_ORACLE = "VOLATILITY_ORACLE";
     bytes32 private constant BLACKSCHOLES = "BLACKSCHOLES";
     bytes32 private constant AIRSWAP_LIGHT = "AIRSWAP_LIGHT";
-<<<<<<< HEAD
     bytes32 private constant AMM_FACTORY = "AMM_FACTORY";
     bytes32 private constant ERC1155_CONTROLLER = "ERC1155_CONTROLLER";
-=======
     bytes32 private constant DIRECT_BUY_MANAGER = "DIRECT_BUY_MANAGER";
->>>>>>> 39e32ac9
 
     ///////////////////// MUTATING FUNCTIONS /////////////////////
 
@@ -146,7 +143,6 @@
         emit AirswapLightUpdated(airswapLight);
     }
 
-<<<<<<< HEAD
     function getAmmFactory() external view override returns (address) {
         return getAddress(AMM_FACTORY);
     }
@@ -161,23 +157,24 @@
     }
 
     function setErc1155Controller(address erc1155Controller)
-=======
+        external
+        override
+        onlyOwner
+    {
+        _addresses[ERC1155_CONTROLLER] = erc1155Controller;
+        emit Erc1155ControllerUpdated(erc1155Controller);
+    }
+
     function getDirectBuyManager() external view override returns (address) {
         return getAddress(DIRECT_BUY_MANAGER);
     }
 
     function setDirectBuyManager(address directBuyManager)
->>>>>>> 39e32ac9
         external
         override
         onlyOwner
     {
-<<<<<<< HEAD
-        _addresses[ERC1155_CONTROLLER] = erc1155Controller;
-        emit Erc1155ControllerUpdated(erc1155Controller);
-=======
         _addresses[DIRECT_BUY_MANAGER] = directBuyManager;
         emit DirectBuyManagerUpdated(directBuyManager);
->>>>>>> 39e32ac9
     }
 }