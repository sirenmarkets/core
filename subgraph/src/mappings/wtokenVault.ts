--- conflicted
+++ resolved
@@ -16,11 +16,7 @@
   import { getOrCreateAccount } from "./account"
 
   export function handleWTokensLocked(event: WTokensLocked): void {
-<<<<<<< HEAD
-      let id = event.params.ammAddress.toHexString() + '-' + event.params.expirationDate
-=======
       let id = event.params.ammAddress.toHexString() + '-' + event.params.expirationDate.toHexString()
->>>>>>> c57a2190
 
       let lockedExpirationPool = LockedExpirationPool.load(id)
       let account = getOrCreateAccount(event.params.redeemer)
@@ -30,12 +26,6 @@
           newLockedExpirationPool.amm = event.params.ammAddress.toHexString()
           newLockedExpirationPool.lockedWTokens = event.params.wTokenAmount
           newLockedExpirationPool.expirationDate = event.params.expirationDate
-<<<<<<< HEAD
-          newLockedExpirationPool.availableCollateral =  new BigInt(0)
-
-          let accountArray = [event.params.redeemer.toHexString()]
-          newLockedExpirationPool.accounts = accountArray
-=======
           let availableCollateral:BigInt = new BigInt(0)
           newLockedExpirationPool.availableCollateral =  availableCollateral
 
@@ -44,36 +34,11 @@
           accountsArray.push(newLockedExpirationPool.id)
           account.lockedExpirationPools = accountsArray
           account.save()
->>>>>>> c57a2190
-
-          let expirationPoolsArray: Array<string>; 
-          expirationPoolsArray = account.lockedExpirationPools; 
-          expirationPoolsArray.push(newLockedExpirationPool.id)
-
-          account.lockedExpirationPools = expirationPoolsArray
-
-          account.save()
 
           newLockedExpirationPool.save()
 
       }
       else {
-<<<<<<< HEAD
-        for(let i = 0; i < lockedExpirationPool.accounts.length; i++) { 
-          if(event.address.toHexString() == lockedExpirationPool.accounts[i]) { 
-            break;
-          }
-          if (i === lockedExpirationPool.accounts.length - 1) {
-            let newAccountsArray: Array<string>;
-            newAccountsArray = lockedExpirationPool.accounts
-            newAccountsArray.push(event.address.toHexString())
-
-            lockedExpirationPool.accounts = newAccountsArray
-        }
-        }
-        let newLockedWTokens = lockedExpirationPool.lockedWTokens.plus(event.params.wTokenAmount)
-        
-=======
           if(!account.lockedExpirationPools.includes(lockedExpirationPool.id)) {
             let accountsArray = account.lockedExpirationPools;
             accountsArray.push(lockedExpirationPool.id)
@@ -83,7 +48,6 @@
           }
         let newLockedWTokens: BigInt = lockedExpirationPool.lockedWTokens.plus(event.params.wTokenAmount)
 
->>>>>>> c57a2190
         lockedExpirationPool.lockedWTokens = newLockedWTokens
         lockedExpirationPool.save()
       }
@@ -94,15 +58,6 @@
   }
 
   export function handleCollateralLocked(event: CollateralLocked): void {
-<<<<<<< HEAD
-    let series = SeriesEntity.load(event.params.ammAddress.toHexString() + "-" + event.params.seriesId.toString())
-
-    let id = event.params.ammAddress.toHexString() + '-' + series.expirationDate
-    let lockedExpirationPool = LockedExpirationPool.load(id)
-
-    lockedExpirationPool.availableCollateral =  lockedExpirationPool.availableCollateral.plus(event.params.collateralAmount)
-    lockedExpirationPool.lockedWTokens = lockedExpirationPool.lockedWTokens.minus(event.params.wTokenAmount)
-=======
     // let ammContract = AmmContract.bind(event.address)
     // let seriesController = ammContract.try_seriesController()
     // let seriesAmm = SeriesAmm.load(seriesController.toString() + '-' + event.params.seriesId.toHexString()+'-'+event.params.ammAddress.toHexString())
@@ -113,7 +68,6 @@
 
     // lockedExpirationPool.availableCollateral =  lockedExpirationPool.availableCollateral.plus(event.params.collateralAmount)
     // lockedExpirationPool.lockedWTokens = lockedExpirationPool.lockedWTokens.minus(event.params.wTokenAmount)
->>>>>>> c57a2190
 
     // lockedExpirationPool.save()
 
